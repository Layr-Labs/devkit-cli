--- conflicted
+++ resolved
@@ -24,14 +24,6 @@
 # Editor and IDE files
 .vscode/
 .idea/
-<<<<<<< HEAD
 *.swp
 
-temp_external
-
-# DevKit level git cache
-.git-template-cache
-.git-submodule-cache
-=======
-*.swp
->>>>>>> f682a085
+temp_external