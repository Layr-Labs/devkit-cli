# Binaries for programs and plugins
*.exe
*.exe~
*.dll
*.so
*.dylib
devkit

# Build outputs
/bin/
/out/
*.test

# Dependency directories (if you're not committing vendor)
vendor/

# Go module caches (optional, as these are local)
# /go/pkg/

# OS-specific files
.DS_Store
Thumbs.db

# Editor and IDE files
.vscode/
.idea/
*.swp

<<<<<<< HEAD
temp_external
=======
# DevKit level git cache
.git-template-cache
.git-submodule-cache
>>>>>>> 8512fe6a
<|MERGE_RESOLUTION|>--- conflicted
+++ resolved
@@ -26,10 +26,8 @@
 .idea/
 *.swp
 
-<<<<<<< HEAD
 temp_external
-=======
+
 # DevKit level git cache
 .git-template-cache
-.git-submodule-cache
->>>>>>> 8512fe6a
+.git-submodule-cache