name: build

on:
  push:
    branches:
      - main
  pull_request:
<<<<<<< HEAD
    branches:
      - main  
=======
    branches: ["**"]
>>>>>>> 7dd55dba

jobs:
  Test:
    name: Build
    runs-on: ubuntu-latest
    steps:
      - name: Checkout devkit-cli
        uses: actions/checkout@v4

      - uses: actions/setup-go@v5
        with:
          go-version: '1.23'

      - name: Clone hourglass-monorepo privately
        env:
          HOURGLASS_TOKEN: ${{ secrets.HOURGLASS_TOKEN }}
        run: |
          git config --global url."https://${HOURGLASS_TOKEN}@github.com/".insteadOf "https://github.com/"
          git clone --depth=1 https://github.com/Layr-Labs/hourglass-monorepo.git temp_external/hourglass-monorepo
          go mod edit -replace=github.com/Layr-Labs/hourglass-monorepo=./temp_external/hourglass-monorepo
          go mod tidy

      - name: Build
        run: make build<|MERGE_RESOLUTION|>--- conflicted
+++ resolved
@@ -5,12 +5,7 @@
     branches:
       - main
   pull_request:
-<<<<<<< HEAD
-    branches:
-      - main  
-=======
     branches: ["**"]
->>>>>>> 7dd55dba
 
 jobs:
   Test:
