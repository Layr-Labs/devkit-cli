package template_test

import (
	"context"
	"os"
	"os/exec"
	"path/filepath"
	"sync"
	"testing"

	"github.com/Layr-Labs/devkit-cli/pkg/common/iface"
	"github.com/Layr-Labs/devkit-cli/pkg/common/logger"
	"github.com/Layr-Labs/devkit-cli/pkg/common/progress"
	"github.com/Layr-Labs/devkit-cli/pkg/template"
)

// mockRunnerSuccess always returns a Cmd that exits 0
type mockRunnerSuccess struct{}

func (mockRunnerSuccess) CommandContext(_ context.Context, _ string, _ ...string) *exec.Cmd {
	return exec.Command("true")
}

// mockRunnerFail always returns a Cmd that exits 1
type mockRunnerFail struct{}

func (mockRunnerFail) CommandContext(_ context.Context, _ string, _ ...string) *exec.Cmd {
	return exec.Command("false")
}

// mockRunnerProgress emits “git clone”-style progress on stderr
type mockRunnerProgress struct{}

func (mockRunnerProgress) CommandContext(ctx context.Context, name string, args ...string) *exec.Cmd {
	// This shell script writes two progress lines then exits 0
	script := `
      >&2 echo "Cloning into 'dest'..."
      >&2 echo "Receiving objects:  50%"
      sleep 0.01
      >&2 echo "Receiving objects: 100%"
      exit 0
    `
	return exec.CommandContext(ctx, "bash", "-c", script)
}

// spyTrackerDedup records only the latest Set() per module.
type spyTrackerDedup struct {
	mu    sync.Mutex
	order []string
	byID  map[string]struct {
		Pct   int
		Label string
	}
}

func newSpyTrackerDedup() *spyTrackerDedup {
	return &spyTrackerDedup{
		order: make([]string, 0),
		byID: make(map[string]struct {
			Pct   int
			Label string
		}),
	}
}

<<<<<<< HEAD
func getFetcher(maxDepth int) *GitFetcher {
	// Set Cache location as ~/.devkit
	basePath := filepath.Join(os.Getenv("HOME"), ".devkit")
	// Set logger
	log := logger.NewZapLogger(false)
	// Set fetcher
	fetcher := &GitFetcher{
		Git:   NewGitClient(),
		Cache: NewGitRepoCache(basePath),
		Logger: *logger.NewProgressLogger(
			log,
			progress.NewLogProgressTracker(10, log),
		),
		Config: GitFetcherConfig{
			CacheDir:       basePath,
			MaxDepth:       maxDepth,
			MaxRetries:     3,
			MaxConcurrency: 8,
		},
	}
	return fetcher
=======
func (s *spyTrackerDedup) Set(id string, pct int, label string) {
	s.mu.Lock()
	defer s.mu.Unlock()
	if _, seen := s.byID[id]; !seen {
		s.order = append(s.order, id)
	}
	s.byID[id] = struct {
		Pct   int
		Label string
	}{pct, label}
>>>>>>> 6313df62
}

func (s *spyTrackerDedup) Render() {}

func (s *spyTrackerDedup) Clear() {}

func (s *spyTrackerDedup) ProgressRows() []iface.ProgressRow { return make([]iface.ProgressRow, 0) }

// getFetcherWithRunner returns a GitFetcher and its underlying LogProgressTracker.
func getFetcherWithRunner(r template.Runner) (*template.GitFetcher, *spyTrackerDedup) {
	client := template.NewGitClientWithRunner(r)
	zap := logger.NewZapLogger()

	// Inject our spyTracker instead of the real one:
	spy := newSpyTrackerDedup()
	progLogger := logger.NewProgressLogger(zap, spy)

	return &template.GitFetcher{
		Client: client,
		Logger: *progLogger,
		Config: template.GitFetcherConfig{Verbose: false},
	}, spy
}

func TestFetchSucceedsWithMockRunner(t *testing.T) {
	f, _ := getFetcherWithRunner(mockRunnerSuccess{})
	dir := t.TempDir()
	if err := f.Fetch(context.Background(), "any-url", "any-ref", dir); err != nil {
		t.Fatalf("expected success, got %v", err)
	}
}

func TestFetchFailsWhenCloneFails(t *testing.T) {
	f, _ := getFetcherWithRunner(mockRunnerFail{})
	dir := t.TempDir()
	err := f.Fetch(context.Background(), "any-url", "any-ref", dir)
	if err == nil {
		t.Fatal("expected error when git clone fails")
	}
}

func TestReporterGetsProgressEvents(t *testing.T) {
	// Build a client that emits 50% then 100% on stderr
	f, tracker := getFetcherWithRunner(mockRunnerProgress{})
	dir := t.TempDir()
	if err := f.Fetch(context.Background(), "irrelevant", "irrelevant", dir); err != nil {
		t.Fatalf("expected success, got %v", err)
	}

	// Inspect the tracker: it only logs on 100%
	rows := tracker.order

	// Expectations after successful run
	if len(rows) != 2 {
		t.Fatalf("expected 2 progress row, got %d", len(rows))
	}
	if tracker.byID[rows[0]].Pct != 100 {
		t.Errorf("expected the 100%% event, got %+v", rows[0])
	}
	if tracker.byID[rows[1]].Pct != 100 {
		t.Errorf("expected the 100%% event, got %+v", rows[0])
	}
}

// TestCloneRealRepo integration test
func TestCloneRealRepo(t *testing.T) {
	dir := t.TempDir()
	cfg, err := template.LoadConfig()
	if err != nil {
		t.Fatalf("failed to load templates cfg: %v", err)
	}

	// Use the default task.go template
	mainBaseURL, mainVersion, err := template.GetTemplateURLs(cfg, "task", "go")
	if err != nil {
		t.Fatalf("GetTemplateURLs failed: %v", err)
	}

	// Use real runner
	client := template.NewGitClient()
	zap := logger.NewZapLogger()
	tracker := progress.NewLogProgressTracker(100, zap)
	prog := logger.NewProgressLogger(zap, tracker)

	// Set-up gitFetcher with real client
	f := &template.GitFetcher{
		Client: client,
		Config: template.GitFetcherConfig{Verbose: false},
		Logger: *prog,
	}

	// Attempt a real clone
	if err := f.Fetch(context.Background(), mainBaseURL, mainVersion, dir); err != nil {
		t.Fatalf("real git clone failed: %v", err)
	}

	// Verify .git exists
	if _, err := os.Stat(filepath.Join(dir, ".git")); err != nil {
		t.Errorf(".git directory not found after clone: %v", err)
	}

	// Verify at least one known submodule folder exists
	expectedSubmodule := filepath.Join(dir, ".devkit", "contracts")
	if _, err := os.Stat(expectedSubmodule); os.IsNotExist(err) {
		t.Log("submodule not found - has .devkit/contracts moved?")
	}

	// Verify we saw at least one 100% record
	rows := tracker.ProgressRows()
	if len(rows) > 0 {
		t.Error("expected at least one completed progress row, got none")
	}
}<|MERGE_RESOLUTION|>--- conflicted
+++ resolved
@@ -63,29 +63,6 @@
 	}
 }
 
-<<<<<<< HEAD
-func getFetcher(maxDepth int) *GitFetcher {
-	// Set Cache location as ~/.devkit
-	basePath := filepath.Join(os.Getenv("HOME"), ".devkit")
-	// Set logger
-	log := logger.NewZapLogger(false)
-	// Set fetcher
-	fetcher := &GitFetcher{
-		Git:   NewGitClient(),
-		Cache: NewGitRepoCache(basePath),
-		Logger: *logger.NewProgressLogger(
-			log,
-			progress.NewLogProgressTracker(10, log),
-		),
-		Config: GitFetcherConfig{
-			CacheDir:       basePath,
-			MaxDepth:       maxDepth,
-			MaxRetries:     3,
-			MaxConcurrency: 8,
-		},
-	}
-	return fetcher
-=======
 func (s *spyTrackerDedup) Set(id string, pct int, label string) {
 	s.mu.Lock()
 	defer s.mu.Unlock()
@@ -96,7 +73,6 @@
 		Pct   int
 		Label string
 	}{pct, label}
->>>>>>> 6313df62
 }
 
 func (s *spyTrackerDedup) Render() {}
