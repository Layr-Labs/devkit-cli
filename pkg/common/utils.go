package common

import (
	"context"
	"os"

	"github.com/Layr-Labs/devkit-cli/pkg/common/iface"
	"github.com/Layr-Labs/devkit-cli/pkg/common/logger"
	"github.com/Layr-Labs/devkit-cli/pkg/common/progress"

	"github.com/urfave/cli/v2"
)

// loggerContextKey is used to store the logger in the context
type loggerContextKey struct{}

// progressTrackerContextKey is used to store the progress tracker in the context
type progressTrackerContextKey struct{}

// IsVerboseEnabled checks if either the CLI --verbose flag is set,
// or config.yaml has [log] level = "debug"
func IsVerboseEnabled(cCtx *cli.Context, cfg *ConfigWithContextConfig) bool {
	// Check CLI flag
	if cCtx.Bool("verbose") {
		return true
	}

	// Check config.yaml config
	// level := strings.ToLower(strings.TrimSpace(cfg.Log.Level))  // TODO(nova): Get log level debug from config.yaml also . For now only using the cli flag
	// return level == "debug"
	return true
}

// GetLoggerFromCLIContext creates a logger based on the CLI context
// It checks the verbose flag and returns the appropriate logger
func GetLoggerFromCLIContext(cCtx *cli.Context) (iface.Logger, iface.ProgressTracker) {
	verbose := cCtx.Bool("verbose")
	return GetLogger(verbose)
}

// Get logger for the env we're in
func GetLogger(verbose bool) (iface.Logger, iface.ProgressTracker) {

	log := logger.NewZapLogger(verbose)
	var tracker iface.ProgressTracker

	if progress.IsTTY() {
		tracker = progress.NewTTYProgressTracker(10, os.Stdout)
	} else {
		tracker = progress.NewLogProgressTracker(10, log)
	}

	return log, tracker
}

<<<<<<< HEAD
// isCI checks if the code is running in a CI environment like GitHub Actions.
func isCI() bool {
	return os.Getenv("CI") == "true"
=======
// WithLogger stores the logger in the context
func WithLogger(ctx context.Context, logger iface.Logger) context.Context {
	return context.WithValue(ctx, loggerContextKey{}, logger)
}

// WithProgressTracker stores the progress tracker in the context
func WithProgressTracker(ctx context.Context, tracker iface.ProgressTracker) context.Context {
	return context.WithValue(ctx, progressTrackerContextKey{}, tracker)
}

// LoggerFromContext retrieves the logger from the context
// If no logger is found, it returns a non-verbose logger as fallback
func LoggerFromContext(ctx context.Context) iface.Logger {
	if logger, ok := ctx.Value(loggerContextKey{}).(iface.Logger); ok {
		return logger
	}
	// Fallback to non-verbose logger if not found in context
	log, _ := GetLogger(false)
	return log
}

// ProgressTrackerFromContext retrieves the progress tracker from the context
// If no tracker is found, it returns a non-verbose tracker as fallback
func ProgressTrackerFromContext(ctx context.Context) iface.ProgressTracker {
	if tracker, ok := ctx.Value(progressTrackerContextKey{}).(iface.ProgressTracker); ok {
		return tracker
	}
	// Fallback to non-verbose tracker if not found in context
	_, tracker := GetLogger(false)
	return tracker
>>>>>>> 788eb102
}<|MERGE_RESOLUTION|>--- conflicted
+++ resolved
@@ -53,11 +53,11 @@
 	return log, tracker
 }
 
-<<<<<<< HEAD
 // isCI checks if the code is running in a CI environment like GitHub Actions.
 func isCI() bool {
 	return os.Getenv("CI") == "true"
-=======
+}
+
 // WithLogger stores the logger in the context
 func WithLogger(ctx context.Context, logger iface.Logger) context.Context {
 	return context.WithValue(ctx, loggerContextKey{}, logger)
@@ -87,6 +87,4 @@
 	}
 	// Fallback to non-verbose tracker if not found in context
 	_, tracker := GetLogger(false)
-	return tracker
->>>>>>> 788eb102
-}+	return tracker