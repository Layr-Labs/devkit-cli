--- conflicted
+++ resolved
@@ -1,25 +1,16 @@
 package common
 
 import (
-<<<<<<< HEAD
 	"errors"
 	"fmt"
-	"strings"
-
-=======
 	"encoding/json"
-	"fmt"
->>>>>>> 0ee2e0df
 	"github.com/BurntSushi/toml"
 	"github.com/fatih/color"
 	"strings"
 )
 
-<<<<<<< HEAD
 const DEFAULT_CONFIG_FILE = "eigen.toml"
-=======
-const EigenTomlPath = "eigen.toml"
->>>>>>> 0ee2e0df
+
 
 type ProjectConfig struct {
 	Name        string `toml:"name"`
