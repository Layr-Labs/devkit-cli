package common

import (
	"bytes"
	"context"
	"encoding/json"
	"errors"
	"fmt"
	"os"
	"os/exec"

	"github.com/Layr-Labs/devkit-cli/pkg/common/iface"
)

type ResponseExpectation int

const (
	ExpectNonJSONResponse ResponseExpectation = iota
	ExpectJSONResponse
)

func CallTemplateScript(cmdCtx context.Context, logger iface.Logger, dir string, scriptPath string, expect ResponseExpectation, params ...[]byte) (map[string]interface{}, error) {
	// Get logger

	// Convert byte params to strings
	stringParams := make([]string, len(params))
	for i, b := range params {
		stringParams[i] = string(b)
	}

	// Prepare the command
	var stdout bytes.Buffer
	cmd := exec.CommandContext(cmdCtx, scriptPath, stringParams...)
	cmd.Dir = dir
	cmd.Stdout = &stdout
	cmd.Stderr = os.Stderr

	// Exec the command
	if err := cmd.Run(); err != nil {
		var exitErr *exec.ExitError
		if errors.As(err, &exitErr) {
			return nil, fmt.Errorf("script %s exited with code %d", scriptPath, exitErr.ExitCode())
		}
		return nil, fmt.Errorf("failed to run script %s: %w", scriptPath, err)
	}

	// Clean and validate stdout
	raw := bytes.TrimSpace(stdout.Bytes())
<<<<<<< HEAD
	if len(raw) == 0 {
		logger.Warn("Empty output from %s; returning empty result", scriptPath)
		return map[string]interface{}{}, nil
	}
=======
>>>>>>> 695ee2ea

	// Return the result as JSON if expected
	if expect == ExpectJSONResponse {
		// End early for empty response
		if len(raw) == 0 {
			log.Warn("Empty output from %s; returning empty result", scriptPath)
			return map[string]interface{}{}, nil
		}

		// Unmarshal response and return unless err
		var result map[string]interface{}
		if err := json.Unmarshal(raw, &result); err != nil {
			logger.Warn("Invalid or non-JSON script output: %s; returning empty result: %v", string(raw), err)
			return map[string]interface{}{}, nil
		}
		return result, nil
	}

	// Log the raw stdout
<<<<<<< HEAD
	logger.Info("%s", string(raw))
=======
	if len(raw) > 0 {
		log.Info("%s", string(raw))
	}
>>>>>>> 695ee2ea

	return nil, nil
}<|MERGE_RESOLUTION|>--- conflicted
+++ resolved
@@ -46,13 +46,6 @@
 
 	// Clean and validate stdout
 	raw := bytes.TrimSpace(stdout.Bytes())
-<<<<<<< HEAD
-	if len(raw) == 0 {
-		logger.Warn("Empty output from %s; returning empty result", scriptPath)
-		return map[string]interface{}{}, nil
-	}
-=======
->>>>>>> 695ee2ea
 
 	// Return the result as JSON if expected
 	if expect == ExpectJSONResponse {
@@ -72,13 +65,9 @@
 	}
 
 	// Log the raw stdout
-<<<<<<< HEAD
-	logger.Info("%s", string(raw))
-=======
 	if len(raw) > 0 {
-		log.Info("%s", string(raw))
+		logger.Info("%s", string(raw))
 	}
->>>>>>> 695ee2ea
 
 	return nil, nil
 }