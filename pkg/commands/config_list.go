package commands

import (
	"devkit-cli/pkg/common"
	"fmt"
	"os"
	"path/filepath"
	"strings"

	"gopkg.in/yaml.v2"
)

func listConfig(config *common.ConfigWithContextConfig, projectSettings *common.ProjectSettings) error {
	fmt.Printf("Displaying current configuration... \n\n")
	fmt.Printf("telemetry enabled: %t \n", projectSettings.TelemetryEnabled)

	fmt.Printf("Project: %s \n", config.Config.Project.Name)
	fmt.Printf("Version: %s \n", config.Config.Project.Version)

	// Read all files from config/contexts/
	contextDir := filepath.Join("config", "contexts")
	entries, err := os.ReadDir(contextDir)
	if err != nil {
		return fmt.Errorf("failed to read contexts directory: %w", err)
	}

	fmt.Println("Available Contexts: ")
	for _, entry := range entries {
		if entry.IsDir() || !strings.HasSuffix(entry.Name(), ".yaml") {
			continue
		}

		name := strings.TrimSuffix(entry.Name(), ".yaml")
		ctxPath := filepath.Join(contextDir, entry.Name())

		data, err := os.ReadFile(ctxPath)
		if err != nil {
			fmt.Printf("  %s: failed to read (%v)\n", name, err)
			continue
		}

		var wrapper struct {
			Context common.ChainContextConfig `yaml:"context"`
		}
		if err := yaml.Unmarshal(data, &wrapper); err != nil {
			fmt.Printf("  %s: failed to parse (%v)\n", name, err)
			continue
		}

		ctx := wrapper.Context
		fmt.Printf("  - %s:\n", name)
		fmt.Printf("      Name: %s\n\n", ctx.Name)
<<<<<<< HEAD
		fmt.Printf("      Chains: \n")
		for _, chain := range ctx.Chains {
			fmt.Printf("        Chain ID: %d\n", chain.ChainID)
			fmt.Printf("        Rpc Url: %s\n", chain.RPCURL)
			fmt.Printf("        Fork Mainnet Url: %s\n", chain.Fork.Url)
			fmt.Printf("        Fork Block Number: %d\n\n", chain.Fork.Block)
=======
		for name, chain := range ctx.Chains {
			fmt.Printf("      Chain Name: %s\n", name)
			fmt.Printf("      Chain ID: %d\n", chain.ChainID)
			fmt.Printf("      RPC URL: %s\n\n", chain.RPCURL)
>>>>>>> 74d4178b
		}
		fmt.Printf("        Deployer Private Key: %s\n\n", ctx.DeployerPrivateKey)
		fmt.Printf("        App Private Key: %s\n\n", ctx.AppDeployerPrivateKey)
		fmt.Printf("        Operators: \n")
		for _, operator := range ctx.Operators {
			fmt.Printf("        Ecdsa key: %s\n", operator.ECDSAKey)
			fmt.Printf("        Bls keystore path: %s\n", operator.BlsKeystorePath)
			fmt.Printf("        Bls keystore password: %s\n", operator.BlsKeystorePassword)
			fmt.Printf("        Stake: %s\n\n", operator.Stake)
		}
		fmt.Printf("        Avs: \n")
		fmt.Printf("        Avs Address: %s\n", ctx.Avs.Address)
		fmt.Printf("        Avs Metadata Url: %s\n", ctx.Avs.MetadataUri)
		fmt.Printf("        Avs Registrar Address: %s\n", ctx.Avs.RegistrarAddress)

	}

	return nil

}<|MERGE_RESOLUTION|>--- conflicted
+++ resolved
@@ -50,19 +50,10 @@
 		ctx := wrapper.Context
 		fmt.Printf("  - %s:\n", name)
 		fmt.Printf("      Name: %s\n\n", ctx.Name)
-<<<<<<< HEAD
-		fmt.Printf("      Chains: \n")
-		for _, chain := range ctx.Chains {
-			fmt.Printf("        Chain ID: %d\n", chain.ChainID)
-			fmt.Printf("        Rpc Url: %s\n", chain.RPCURL)
-			fmt.Printf("        Fork Mainnet Url: %s\n", chain.Fork.Url)
-			fmt.Printf("        Fork Block Number: %d\n\n", chain.Fork.Block)
-=======
 		for name, chain := range ctx.Chains {
 			fmt.Printf("      Chain Name: %s\n", name)
 			fmt.Printf("      Chain ID: %d\n", chain.ChainID)
 			fmt.Printf("      RPC URL: %s\n\n", chain.RPCURL)
->>>>>>> 74d4178b
 		}
 		fmt.Printf("        Deployer Private Key: %s\n\n", ctx.DeployerPrivateKey)
 		fmt.Printf("        App Private Key: %s\n\n", ctx.AppDeployerPrivateKey)
