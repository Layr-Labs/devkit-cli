package commands

import (
<<<<<<< HEAD
=======
	"bytes"
	"context"
>>>>>>> 30993341
	"devkit-cli/pkg/common"
	"devkit-cli/pkg/testutils"
	"errors"
	"fmt"
	"github.com/stretchr/testify/require"
	"github.com/urfave/cli/v2"
	"os"
	"path/filepath"
	"testing"
<<<<<<< HEAD

	"github.com/stretchr/testify/assert"
	"github.com/urfave/cli/v2"
=======
	"time"
>>>>>>> 30993341
)

func TestCreateCommand(t *testing.T) {
	tmpDir := t.TempDir()

	mockConfigYaml := `
version: 0.0.1
config:
  project:
    name: "my-avs"
    version: "0.1.0"
    context: "devnet"
`
	configDir := filepath.Join("config")
	err := os.MkdirAll(configDir, 0755)
	assert.NoError(t, err)

	// Create config/config.yaml in current directory
	if err := os.WriteFile(filepath.Join(configDir, "config.yaml"), []byte(mockConfigYaml), 0644); err != nil {
		t.Fatal(err)
	}
	defer func() {
		if err := os.Remove(filepath.Join("config", "config.yaml")); err != nil {
			t.Logf("Failed to remove test file: %v", err)
		}
	}()

	devnetYaml := `
version: 0.0.1
config:
  project:
    name: "my-avs"
    version: "0.1.0"
    context: "devnet"
`
	contextsDir := filepath.Join(configDir, "contexts")
	err = os.MkdirAll(contextsDir, 0755)
	assert.NoError(t, err)

	// Create config/config.yaml in current directory
	if err := os.WriteFile(filepath.Join(contextsDir, "devnet.yaml"), []byte(devnetYaml), 0644); err != nil {
		t.Fatal(err)
	}
	defer func() {
		if err := os.Remove(filepath.Join("config", "contexts", "devnet.yaml")); err != nil {
			t.Logf("Failed to remove test file: %v", err)
		}
	}()

	// Override default directory
	origCmd := CreateCommand
	tmpCmd := *CreateCommand
	tmpCmd.Flags = []cli.Flag{
		&cli.StringFlag{
			Name:  "dir",
			Value: tmpDir,
		},
		&cli.StringFlag{
			Name:  "template-path",
			Value: "https://github.com/Layr-Labs/teal",
		},
	}
	CreateCommand = &tmpCmd
	defer func() { CreateCommand = origCmd }()

	// Override Action for testing
	tmpCmd.Action = func(cCtx *cli.Context) error {
		if cCtx.NArg() == 0 {
			return fmt.Errorf("project name is required")
		}
		projectName := cCtx.Args().First()
		targetDir := filepath.Join(cCtx.String("dir"), projectName)

		// Check if directory exists
		if _, err := os.Stat(targetDir); !os.IsNotExist(err) {
			return fmt.Errorf("directory %s already exists", targetDir)
		}

		// Create project dir
		if err := os.MkdirAll(targetDir, 0755); err != nil {
			return err
		}

		// Create contracts directory for testing
		contractsDir := filepath.Join(targetDir, common.ContractsDir)
		if err := os.MkdirAll(contractsDir, 0755); err != nil {
			return err
		}

		// Create eigen.toml
		return copyDefaultConfigToProject(targetDir, projectName, false)
	}

	app := &cli.App{
		Name:     "test",
		Commands: []*cli.Command{testutils.WithTestConfig(&tmpCmd)},
	}

	// Test cases
	if err := app.Run([]string{"app", "create"}); err == nil {
		t.Error("Expected error for missing project name, but got nil")
	}

	if err := app.Run([]string{"app", "create", "test-project"}); err != nil {
		t.Errorf("Failed to create project: %v", err)
	}

	// Verify file exists
	eigenTomlPath := filepath.Join(tmpDir, "test-project", "config", "config.yaml")
	if _, err := os.Stat(eigenTomlPath); os.IsNotExist(err) {
		t.Error("config/config.yaml was not created properly")
	}

	// Verify contracts directory exists
	contractsDir := filepath.Join(tmpDir, "test-project", common.ContractsDir)
	if _, err := os.Stat(contractsDir); os.IsNotExist(err) {
		t.Error("contracts directory was not created properly")
	}

	// Test 3: Project exists (trying to create same project again)
	if err := app.Run([]string{"app", "create", "test-project"}); err == nil {
		t.Error("Expected error when creating existing project")
	}

	// Test 4: Test build after project creation
	projectPath := filepath.Join(tmpDir, "test-project")

	// Create a mock Makefile.Devkit in the project directory
	mockMakefile := `
.PHONY: build
build:
	@echo "Mock build executed"
	`
	if err := os.WriteFile(filepath.Join(projectPath, common.DevkitMakefile), []byte(mockMakefile), 0644); err != nil {
		t.Fatal(err)
	}

	// Create a mock Makefile.Devkit in the contracts directory
	if err := os.WriteFile(filepath.Join(contractsDir, common.DevkitMakefile), []byte(mockMakefile), 0644); err != nil {
		t.Fatal(err)
	}

	// Change to project directory to test build
	oldWd, err := os.Getwd()
	if err != nil {
		t.Fatal(err)
	}
	if err := os.Chdir(projectPath); err != nil {
		t.Fatal(err)
	}
	defer func() {
		if err := os.Chdir(oldWd); err != nil {
			t.Logf("Failed to change back to original directory: %v", err)
		}
	}()

	buildApp := &cli.App{
		Name:     "test",
		Commands: []*cli.Command{testutils.WithTestConfig(BuildCommand)},
	}

	if err := buildApp.Run([]string{"app", "build"}); err != nil {
		t.Errorf("Failed to execute build command: %v", err)
	}
}

// Test creating a project with mock template URLs
func TestCreateCommand_WithTemplates(t *testing.T) {
	// Mock template URLs similar to what would be in the config
	mainTemplateURL := "https://github.com/example/avs-template"
	contractsTemplateURL := "https://github.com/example/contracts-template"

	tmpDir := t.TempDir()

	// Create project directory structure
	projectName := "test-avs-with-contracts"
	projectDir := filepath.Join(tmpDir, projectName)

	// Create main directory and contracts directory
	if err := os.MkdirAll(projectDir, 0755); err != nil {
		t.Fatal(err)
	}

	contractsDir := filepath.Join(projectDir, common.ContractsDir)
	if err := os.MkdirAll(contractsDir, 0755); err != nil {
		t.Fatal(err)
	}

	// Verify the structure
	if _, err := os.Stat(projectDir); os.IsNotExist(err) {
		t.Fatal("Project directory was not created")
	}

	if _, err := os.Stat(contractsDir); os.IsNotExist(err) {
		t.Fatal("Contracts directory was not created")
	}

	// Log (for test purposes only)
	t.Logf("Mock templates: main=%s, contracts=%s", mainTemplateURL, contractsTemplateURL)
<<<<<<< HEAD
=======
}

func TestConfigCommand_ListOutput(t *testing.T) {
	tmpDir := t.TempDir()

	// 📥 Load the default.eigen.toml content
	defaultTomlPath := filepath.Join("..", "..", "default.eigen.toml") // adjust as needed
	defaultContent, err := os.ReadFile(defaultTomlPath)
	require.NoError(t, err)

	// 📝 Write it to test directory as eigen.toml
	eigenPath := filepath.Join(tmpDir, "eigen.toml")
	require.NoError(t, os.WriteFile(eigenPath, defaultContent, 0644))

	// 🔁 Change into the test directory
	originalWD, _ := os.Getwd()
	defer func() {
		if err := os.Chdir(originalWD); err != nil {
			t.Logf("Failed to return to original directory: %v", err)
		}
	}()
	require.NoError(t, os.Chdir(tmpDir))

	// 🧪 Capture os.Stdout
	var buf bytes.Buffer
	stdout := os.Stdout
	r, w, _ := os.Pipe()
	os.Stdout = w

	// ⚙️ Run the CLI app with nested subcommands
	app := &cli.App{
		Commands: []*cli.Command{
			{
				Name: "avs",
				Subcommands: []*cli.Command{
					ConfigCommand,
				},
			},
		},
	}
	err = app.Run([]string{"devkit", "avs", "config", "--list"})
	require.NoError(t, err)

	// 📤 Finish capturing output
	w.Close()
	os.Stdout = stdout
	_, _ = buf.ReadFrom(r)
	output := stripANSI(buf.String())

	// ✅ Validating output
	require.Contains(t, output, "[project]")
	require.Contains(t, output, "[operator]")
	require.Contains(t, output, "[env]")
}

func TestCreateCommand_ContextCancellation(t *testing.T) {
	mockToml := `
[project]
name = "cancelled-avs"
version = "0.1.0"
`
	if err := os.WriteFile("default.eigen.toml", []byte(mockToml), 0644); err != nil {
		t.Fatal(err)
	}
	defer os.Remove("default.eigen.toml")

	origCmd := CreateCommand
	origCmd.Action = func(cCtx *cli.Context) error {
		<-cCtx.Context.Done()
		return cCtx.Context.Err()
	}

	ctx, cancel := context.WithCancel(context.Background())
	defer cancel()

	app := &cli.App{
		Name:     "test",
		Commands: []*cli.Command{testutils.WithTestConfig(origCmd)},
	}

	done := make(chan error, 1)
	go func() {
		done <- app.RunContext(ctx, []string{"app", "create", "cancelled-avs"})
	}()

	cancel()

	select {
	case err := <-done:
		if err != nil && errors.Is(err, context.Canceled) {
			t.Logf("Expected context cancellation received: %v", err)
		} else {
			t.Errorf("Expected context cancellation but received: %v", err)
		}
	case <-time.After(1 * time.Second):
		t.Error("Create command did not exit after context cancellation")
	}
}

func stripANSI(input string) string {
	ansi := regexp.MustCompile(`\x1b\[[0-9;]*m`)
	return ansi.ReplaceAllString(input, "")
>>>>>>> 30993341
}<|MERGE_RESOLUTION|>--- conflicted
+++ resolved
@@ -1,11 +1,8 @@
 package commands
 
 import (
-<<<<<<< HEAD
-=======
 	"bytes"
 	"context"
->>>>>>> 30993341
 	"devkit-cli/pkg/common"
 	"devkit-cli/pkg/testutils"
 	"errors"
@@ -15,13 +12,8 @@
 	"os"
 	"path/filepath"
 	"testing"
-<<<<<<< HEAD
-
 	"github.com/stretchr/testify/assert"
-	"github.com/urfave/cli/v2"
-=======
 	"time"
->>>>>>> 30993341
 )
 
 func TestCreateCommand(t *testing.T) {
@@ -221,61 +213,6 @@
 
 	// Log (for test purposes only)
 	t.Logf("Mock templates: main=%s, contracts=%s", mainTemplateURL, contractsTemplateURL)
-<<<<<<< HEAD
-=======
-}
-
-func TestConfigCommand_ListOutput(t *testing.T) {
-	tmpDir := t.TempDir()
-
-	// 📥 Load the default.eigen.toml content
-	defaultTomlPath := filepath.Join("..", "..", "default.eigen.toml") // adjust as needed
-	defaultContent, err := os.ReadFile(defaultTomlPath)
-	require.NoError(t, err)
-
-	// 📝 Write it to test directory as eigen.toml
-	eigenPath := filepath.Join(tmpDir, "eigen.toml")
-	require.NoError(t, os.WriteFile(eigenPath, defaultContent, 0644))
-
-	// 🔁 Change into the test directory
-	originalWD, _ := os.Getwd()
-	defer func() {
-		if err := os.Chdir(originalWD); err != nil {
-			t.Logf("Failed to return to original directory: %v", err)
-		}
-	}()
-	require.NoError(t, os.Chdir(tmpDir))
-
-	// 🧪 Capture os.Stdout
-	var buf bytes.Buffer
-	stdout := os.Stdout
-	r, w, _ := os.Pipe()
-	os.Stdout = w
-
-	// ⚙️ Run the CLI app with nested subcommands
-	app := &cli.App{
-		Commands: []*cli.Command{
-			{
-				Name: "avs",
-				Subcommands: []*cli.Command{
-					ConfigCommand,
-				},
-			},
-		},
-	}
-	err = app.Run([]string{"devkit", "avs", "config", "--list"})
-	require.NoError(t, err)
-
-	// 📤 Finish capturing output
-	w.Close()
-	os.Stdout = stdout
-	_, _ = buf.ReadFrom(r)
-	output := stripANSI(buf.String())
-
-	// ✅ Validating output
-	require.Contains(t, output, "[project]")
-	require.Contains(t, output, "[operator]")
-	require.Contains(t, output, "[env]")
 }
 
 func TestCreateCommand_ContextCancellation(t *testing.T) {
@@ -325,5 +262,4 @@
 func stripANSI(input string) string {
 	ansi := regexp.MustCompile(`\x1b\[[0-9;]*m`)
 	return ansi.ReplaceAllString(input, "")
->>>>>>> 30993341
 }