package commands

import (
	"fmt"
	"os"
	"os/exec"
	"path/filepath"
	"strings"

	project "github.com/Layr-Labs/devkit-cli"
	"github.com/Layr-Labs/devkit-cli/config"
	"github.com/Layr-Labs/devkit-cli/config/configs"
	"github.com/Layr-Labs/devkit-cli/config/contexts"
	"github.com/Layr-Labs/devkit-cli/pkg/common"
	"github.com/Layr-Labs/devkit-cli/pkg/common/logger"
	"github.com/Layr-Labs/devkit-cli/pkg/template"

	"github.com/urfave/cli/v2"
	"gopkg.in/yaml.v3"
)

// CreateCommand defines the "create" command
var CreateCommand = &cli.Command{
	Name:      "create",
	Usage:     "Initializes a new AVS project scaffold (Hourglass model)",
	ArgsUsage: "<project-name> [target-dir]",
	Flags: append([]cli.Flag{
		&cli.StringFlag{
			Name:  "dir",
			Usage: "Set output directory for the new project",
			Value: ".",
		},
		&cli.StringFlag{
			Name:  "lang",
			Usage: "Programming language to generate project files",
			Value: "go",
		},
		&cli.StringFlag{
			Name:  "arch",
			Usage: "Specifies AVS architecture (task-based/hourglass, epoch-based, etc.)",
			Value: "task",
		},
		&cli.StringFlag{
			Name:  "template-url",
			Usage: "Direct GitHub base URL to use as template (overrides templates.yml)",
		},
		&cli.StringFlag{
			Name:  "template-version",
			Usage: "Git ref (tag, commit, branch) for the template",
		},
		&cli.StringFlag{
			Name:  "env",
			Usage: "Chooses the environment (local, testnet, mainnet)",
			Value: "local",
		},
		&cli.BoolFlag{
			Name:  "overwrite",
			Usage: "Force overwrite if project directory already exists",
		},
		&cli.BoolFlag{
			Name:  "no-cache",
			Usage: "Disable the use of caching mechanisms",
			Value: false,
		},
		&cli.IntFlag{
			Name:  "depth",
			Usage: "Maximum submodule recursion depth",
			Value: -1,
		},
		&cli.IntFlag{
			Name:  "retries",
			Usage: "Maximum number of retries on submodule clone failure",
			Value: 3,
		},
		&cli.IntFlag{
			Name:  "concurrency",
			Usage: "Maximum number of concurrent submodule clones",
			Value: 8,
		},
	}, common.GlobalFlags...),
	Action: func(cCtx *cli.Context) error {
		// exit early if no project name is provided
		if cCtx.NArg() == 0 {
			return fmt.Errorf("project name is required\nUsage: avs create <project-name> [flags]")
		}
		projectName := cCtx.Args().First()
		dest := cCtx.Args().Get(1)

		// get logger
		log, tracker := common.GetLogger()

		// use dest from dir flag or positional
		var targetDir string
		if dest != "" {
			targetDir = dest
		} else {
			targetDir = cCtx.String("dir")
		}

		// ensure provided dir is absolute
		targetDir, err := filepath.Abs(filepath.Join(targetDir, projectName))
		if err != nil {
			return fmt.Errorf("failed to resolve absolute path for target directory: %w", err)
		}

		// in verbose mode, detail the situation
		if cCtx.Bool("verbose") {
			log.Info("Creating new AVS project: %s", projectName)
			log.Info("Directory: %s", cCtx.String("dir"))
			log.Info("Language: %s", cCtx.String("lang"))
			log.Info("Architecture: %s", cCtx.String("arch"))
			log.Info("Environment: %s", cCtx.String("env"))
			if cCtx.String("template-url") != "" {
				log.Info("Template URL: %s", cCtx.String("template-url"))
			}
		}

		// Get template URLs
		mainBaseURL, mainVersion, err := getTemplateURLs(cCtx)
		if err != nil {
			return err
		}

		// Create project directories
		if err := createProjectDir(targetDir, cCtx.Bool("overwrite"), cCtx.Bool("verbose")); err != nil {
			return err
		}

		if cCtx.Bool("verbose") {
			log.Info("Using template: %s", mainBaseURL)
			if mainVersion != "" {
				log.Info("Template version: %s", mainVersion)
			}
		}

		// Set Cache location as ~/.devkit
		basePath := filepath.Join(os.Getenv("HOME"), ".devkit")

		// Fetch main template
		fetcher := &template.GitFetcher{
			Git:   template.NewGitClient(),
			Cache: template.NewGitRepoCache(basePath),
			Logger: *logger.NewProgressLogger(
				log,
				tracker,
			),
			Config: template.GitFetcherConfig{
				CacheDir:       basePath,
				MaxDepth:       cCtx.Int("depth"),
				MaxRetries:     cCtx.Int("retries"),
				MaxConcurrency: cCtx.Int("concurrency"),
				UseCache:       !cCtx.Bool("no-cache"),
				Verbose:        cCtx.Bool("verbose"),
			},
		}
		if err := fetcher.Fetch(cCtx.Context, mainBaseURL, mainVersion, targetDir); err != nil {
			return fmt.Errorf("failed to fetch template from %s: %w", mainBaseURL, err)
		}

		// Copy DevKit README.md to templates README.md
		readMePath := filepath.Join(targetDir, "README.md")
		readMeTemplate, err := os.ReadFile(readMePath)
		if err != nil {
			log.Warn("Project README.md is missing: %w", err)
		}
		readMeTemplate = append(readMeTemplate, project.RawReadme...)
		err = os.WriteFile(readMePath, readMeTemplate, 0644)
		if err != nil {
			return fmt.Errorf("failed to write README.md: %w", err)
		}

		// Set path for .devkit scripts
		scriptDir := filepath.Join(".devkit", "scripts")
		scriptPath := filepath.Join(scriptDir, "init")

		// Run init to install deps
		log.Info("Installing template dependencies\n\n")

		// Run init on the template init script
		if _, err = common.CallTemplateScript(cCtx.Context, targetDir, scriptPath, common.ExpectNonJSONResponse, nil); err != nil {
			return fmt.Errorf("failed to initialize %s: %w", scriptPath, err)
		}

		// Tidy the logs
		if cCtx.Bool("verbose") {
			log.Info("\nFinalising new project\n\n")
		}

		// Copy config.yaml to the project directory
		if err := copyDefaultConfigToProject(targetDir, projectName, mainBaseURL, mainVersion, cCtx.Bool("verbose")); err != nil {
			return fmt.Errorf("failed to initialize %s: %w", common.BaseConfig, err)
		}

		// Copies the default keystore json files in the keystores/ directory
		if err := copyDefaultKeystoresToProject(targetDir, cCtx.Bool("verbose")); err != nil {
			return fmt.Errorf("failed to initialize keystores: %w", err)
		}

		// Copies the default .zeus file in the .zeus/ directory
		if err := copyZeusFileToProject(targetDir, cCtx.Bool("verbose")); err != nil {
			return fmt.Errorf("failed to initialize .zeus: %w", err)
		}

		// Write the example .env file
		err = os.WriteFile(filepath.Join(targetDir, ".env.example"), []byte(config.EnvExample), 0644)
		if err != nil {
			return fmt.Errorf("failed to write .env.example: %w", err)
		}

		// Save project settings with telemetry preference
		appEnv, ok := common.AppEnvironmentFromContext(cCtx.Context)
		if !ok {
			return fmt.Errorf("could not determine application environment")
		}
		if err := common.SaveProjectIdAndTelemetryToggle(targetDir, appEnv.ProjectUUID, true); err != nil {
			return fmt.Errorf("failed to save project settings: %w", err)
		}

		// Initialize git repository in the project directory
		if err := initGitRepo(cCtx, targetDir, cCtx.Bool("verbose")); err != nil {
			log.Warn("Failed to initialize Git repository in %s: %v", targetDir, err)
		}

		log.Info("\nProject %s created successfully in %s. Run 'cd %s' to get started.", projectName, targetDir, targetDir)
		return nil
	},
}

func getTemplateURLs(cCtx *cli.Context) (string, string, error) {
	templateBaseOverride := cCtx.String("template-url")
	templateVersionOverride := cCtx.String("template-version")

	cfg, err := template.LoadConfig()
	if err != nil {
		return "", "", fmt.Errorf("failed to load templates cfg: %w", err)
	}

	arch := cCtx.String("arch")
	lang := cCtx.String("lang")

	mainBaseURL, mainVersion, err := template.GetTemplateURLs(cfg, arch, lang)
	if err != nil {
		return "", "", fmt.Errorf("failed to get template URLs: %w", err)
	}

	if templateBaseOverride != "" {
		mainBaseURL = templateBaseOverride
	}

	if mainBaseURL == "" {
		return "", "", fmt.Errorf("no template found for architecture %s and language %s", arch, lang)
	}

	// If templateVersionOverride is provided, it takes precedence over the version from templates.yaml
	if templateVersionOverride != "" {
		mainVersion = templateVersionOverride
	}

	return mainBaseURL, mainVersion, nil
}

func createProjectDir(targetDir string, overwrite, verbose bool) error {
	// get logger
	log, _ := common.GetLogger()

	// Check if directory exists and handle overwrite
	if _, err := os.Stat(targetDir); !os.IsNotExist(err) {

		if !overwrite {
			return fmt.Errorf("directory %s already exists. Use --overwrite flag to force overwrite", targetDir)
		}
		if err := os.RemoveAll(targetDir); err != nil {
			return fmt.Errorf("failed to remove existing directory: %w", err)
		}
		if verbose {
			log.Info("Removed existing directory: %s", targetDir)
		}
	}

	// Create main project directory
	if err := os.MkdirAll(targetDir, 0755); err != nil {
		return fmt.Errorf("failed to create project directory: %w", err)
	}
	return nil
}

// copyDefaultConfigToProject copies config to the project directory with updated project name
func copyDefaultConfigToProject(targetDir, projectName string, templateBaseURL, templateVersion string, verbose bool) error {
	// get logger
	log, _ := common.GetLogger()

	// Create and ensure target config directory exists
	destConfigDir := filepath.Join(targetDir, "config")
	if err := os.MkdirAll(destConfigDir, 0755); err != nil {
		return fmt.Errorf("failed to create target config directory: %w", err)
	}

	// Read config.yaml from config embed
	configContent := configs.ConfigYamls[configs.LatestVersion]

	// Unmarshal the YAML content into a map
	var configMap map[string]interface{}
	if err := yaml.Unmarshal([]byte(configContent), &configMap); err != nil {
		return fmt.Errorf("failed to unmarshal config YAML: %w", err)
	}

	// Access the project section
	if configSection, ok := configMap["config"].(map[string]interface{}); ok {
		if projectMap, ok := configSection["project"].(map[string]interface{}); ok {
			// Update project name
			projectMap["name"] = projectName

			// Add template information if provided
			if templateBaseURL != "" {
				projectMap["templateBaseUrl"] = templateBaseURL
			}
			if templateVersion != "" {
				projectMap["templateVersion"] = templateVersion
			}
		}
	}

	// Marshal the modified configuration back to YAML
	newContentBytes, err := yaml.Marshal(configMap)
	if err != nil {
		return fmt.Errorf("failed to marshal modified config: %w", err)
	}

	// Write the updated config
	err = os.WriteFile(filepath.Join(destConfigDir, common.BaseConfig), newContentBytes, 0644)
	if err != nil {
		return fmt.Errorf("failed to write %s: %w", common.BaseConfig, err)
	}

	if verbose {
		log.Info("Created config/%s in project directory", common.BaseConfig)
	}

	// Copy all context files
	destContextsDir := filepath.Join(destConfigDir, "contexts")
	if err := os.MkdirAll(destContextsDir, 0755); err != nil {
		return fmt.Errorf("failed to create target contexts directory: %w", err)
	}
	// copy latest version of context to project for default contexts
	for _, name := range contexts.DefaultContexts {
		content := contexts.ContextYamls[contexts.LatestVersion]
		entryName := fmt.Sprintf("%s.yaml", name)

		err := os.WriteFile(filepath.Join(destContextsDir, entryName), []byte(content), 0644)
		if err != nil {
			return fmt.Errorf("failed to write %s: %w", entryName, err)
		}

		if verbose {
			log.Info("Copied context file: %s", entryName)
		}
	}

	return nil
}

// / Creates a keystores directory with default keystore json files
func copyDefaultKeystoresToProject(targetDir string, verbose bool) error {
	log, _ := common.GetLogger()

	// Construct keystore dest
	destKeystoreDir := filepath.Join(targetDir, "keystores")

	// Create the destination keystore directory
	if err := os.MkdirAll(destKeystoreDir, 0755); err != nil {
		return fmt.Errorf("failed to create keystores directory: %w", err)
	}
	if verbose {
		log.Info("Created directory: %s", destKeystoreDir)
	}

	// Read files embedded keystore
	files := config.KeystoreEmbeds

	// Write files to destKeystoreDir
	for fileName, file := range files {
		destPath := filepath.Join(destKeystoreDir, fileName)
		destFile, err := os.Create(destPath)
		if err != nil {
			return fmt.Errorf("failed to create destination keystore file %s: %w", destPath, err)
		}
		defer destFile.Close()

		if err := os.WriteFile(destPath, []byte(file), 0644); err != nil {
			return fmt.Errorf("failed to write file %s: %w", fileName, err)
		}

		if verbose {
			log.Info("Copied keystore: %s", fileName)
		}
	}

	return nil
}

<<<<<<< HEAD
// Copies the .zeus file to the project directory
func copyZeusFileToProject(targetDir string, verbose bool) error {
	log, _ := common.GetLogger()

	// Destination .zeus file path
	destZeusPath := filepath.Join(targetDir, common.ZeusConfig)

	// Read the embedded zeus config
	zeusConfigContent := config.ZeusConfig

	if err := os.WriteFile(destZeusPath, []byte(zeusConfigContent), 0644); err != nil {
		return fmt.Errorf("failed to write file %s: %w", common.ZeusConfig, err)
	}

	if verbose {
		log.Info("Copied zeus config: %s", common.ZeusConfig)
	}
	return nil
}
=======
const contractsBasePath = ".devkit/contracts"
>>>>>>> 82b166cf

// initGitRepo initializes a new Git repository in the target directory.
func initGitRepo(ctx *cli.Context, targetDir string, verbose bool) error {
	// get logger
	log, _ := common.GetLogger()

	// use gitClient to reinstate git submodules after fresh init
	// git := template.NewGitClient()

	// collect all submodules info
	// submoduleInfos, err := collectSubmoduleInfo(ctx, git, filepath.Join(targetDir, contractsBasePath), contractsBasePath)
	// // get commit for the submodule
	// if err != nil {
	// 	return fmt.Errorf("failed list submodules: %w", err)
	// }

	// remove the old .git dir
	if verbose {
		log.Info("Removing existing .git directory in %s (if any)...", targetDir)
	}
	gitDir := filepath.Join(targetDir, ".git")
	if err := os.RemoveAll(gitDir); err != nil {
		return fmt.Errorf("failed to remove existing .git directory: %w", err)
	}

	// init a new .git repo
	if verbose {
		log.Info("Initializing Git repository in %s...", targetDir)
	}
	cmd := exec.CommandContext(ctx.Context, "git", "init")
	cmd.Dir = targetDir
	output, err := cmd.CombinedOutput()
	if err != nil {
		return fmt.Errorf("git init failed: %w\nOutput: %s", err, string(output))
	}

	// reinstate gitmodules
	// err = registerSubmodules(ctx, git, targetDir, submoduleInfos)
	// if err != nil {
	// 	return fmt.Errorf("git submodule registration failed: %w", err)
	// }

	// write a .gitignore into the new dir
	err = os.WriteFile(filepath.Join(targetDir, ".gitignore"), []byte(config.GitIgnore), 0644)
	if err != nil {
		return fmt.Errorf("failed to write .gitignore: %w", err)
	}

	// add all changes and commit
	cmd = exec.CommandContext(ctx.Context, "git", "add", ".")
	cmd.Dir = targetDir
	if err := cmd.Run(); err != nil {
		return fmt.Errorf("❌ Failed to start devnet: %w", err)
	}
	cmd = exec.CommandContext(ctx.Context, "git", "commit", "-m", "feat: initial commit")
	cmd.Dir = targetDir
	if err := cmd.Run(); err != nil {
		return fmt.Errorf("❌ Failed to start devnet: %w", err)
	}

	if verbose {
		log.Info("Git repository initialized successfully.")
		if len(output) > 0 {
			log.Info("Git init output: \"%s\"", strings.Trim(string(output), "\n"))
		}
	}
	return nil
}

/*
func collectSubmoduleInfo(ctx *cli.Context, git template.GitClient, targetDir, pathPrefix string) ([]template.Submodule, error) {
	// collect all submodules info
	var submoduleInfos []template.Submodule
	submodules, err := git.SubmoduleList(ctx.Context, targetDir)
	// get commit for the submodule
	if err != nil {
		return nil, fmt.Errorf("failed list submodules: %w", err)
	}
	// collect the referenced commit in the submodule list
	for _, m := range submodules {
		submoduleInfos = append(submoduleInfos, template.Submodule{
			Name: m.Name,
			Path: fmt.Sprintf("%s/%s", pathPrefix, m.Path),
			URL:  m.URL,
		})
	}
	return submoduleInfos, nil
}

func registerSubmodules(ctx *cli.Context, git template.GitClient, targetDir string, submoduleInfos []template.Submodule) error {
	// reinstate gitmodules
	for _, mod := range submoduleInfos {
		// init the submodule at path in parent
		if err := git.AddSubmodule(ctx.Context, targetDir, mod.URL, mod.Path); err != nil {
			return fmt.Errorf("failed to init submodule: %w", err)
		}
	}

	return nil
}

// replaceGitmodules replaces root .gitmodules with the one under ./contracts
func replaceGitmodules(targetDir string, verbose bool) error {
	log, _ := common.GetLogger()

	// Remove old root file
	if verbose {
		log.Info("rm %s/.gitmodules", targetDir)
	}
	if err := os.Remove(filepath.Join(targetDir, ".gitmodules")); err != nil && !os.IsNotExist(err) {
		return fmt.Errorf("rm old .gitmodules: %w", err)
	}

	// Load contracts/.gitmodules
	src := filepath.Join(targetDir, contractsBasePath, ".gitmodules")
	raw, err := os.ReadFile(src)
	if err != nil {
		return fmt.Errorf("read %s: %w", src, err)
	}

	// Prefix section names: [submodule "X"] → [submodule "contracts/X"]
	reSection := regexp.MustCompile(`(?m)^\[submodule\s+"([^"]+)"\]`)
	out := reSection.ReplaceAll(raw, []byte(`[submodule "contracts/$1"]`))

	// Prefix path = X → path = contracts/X
	rePath := regexp.MustCompile(`(?m)^(\s*path\s*=\s*)(.+)$`)
	out = rePath.ReplaceAll(out, []byte(`${1}contracts/${2}`))

	// Write to root
	dest := filepath.Join(targetDir, ".gitmodules")
	if verbose {
		log.Info("write %s", dest)
	}
	if err := os.WriteFile(dest, out, 0644); err != nil {
		return fmt.Errorf("write %s: %w", dest, err)
	}

	// Remove from contracts
	if err := os.Remove(filepath.Join(targetDir, contractsBasePath, ".gitmodules")); err != nil && !os.IsNotExist(err) {
		return fmt.Errorf("rm old .gitmodules: %w", err)
	}

	return nil
}*/<|MERGE_RESOLUTION|>--- conflicted
+++ resolved
@@ -398,7 +398,6 @@
 	return nil
 }
 
-<<<<<<< HEAD
 // Copies the .zeus file to the project directory
 func copyZeusFileToProject(targetDir string, verbose bool) error {
 	log, _ := common.GetLogger()
@@ -418,9 +417,7 @@
 	}
 	return nil
 }
-=======
 const contractsBasePath = ".devkit/contracts"
->>>>>>> 82b166cf
 
 // initGitRepo initializes a new Git repository in the target directory.
 func initGitRepo(ctx *cli.Context, targetDir string, verbose bool) error {
