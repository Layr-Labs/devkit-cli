package commands

import (
	"fmt"
	"os"
	"os/exec"
	"path/filepath"
	"strings"

	project "github.com/Layr-Labs/devkit-cli"
	"github.com/Layr-Labs/devkit-cli/config"
	"github.com/Layr-Labs/devkit-cli/config/configs"
	"github.com/Layr-Labs/devkit-cli/config/contexts"
	"github.com/Layr-Labs/devkit-cli/pkg/common"
	"github.com/Layr-Labs/devkit-cli/pkg/common/iface"
	progresslogger "github.com/Layr-Labs/devkit-cli/pkg/common/logger"
	"github.com/Layr-Labs/devkit-cli/pkg/template"

	"github.com/urfave/cli/v2"
	"gopkg.in/yaml.v3"
)

// CreateCommand defines the "create" command
var CreateCommand = &cli.Command{
	Name:      "create",
	Usage:     "Initializes a new AVS project scaffold (Hourglass model)",
	ArgsUsage: "<project-name> [target-dir]",
	Flags: append([]cli.Flag{
		&cli.StringFlag{
			Name:  "dir",
			Usage: "Set output directory for the new project",
			Value: ".",
		},
		&cli.StringFlag{
			Name:  "lang",
			Usage: "Programming language to generate project files",
			Value: "go",
		},
		&cli.StringFlag{
			Name:  "arch",
			Usage: "Specifies AVS architecture (task-based/hourglass, epoch-based, etc.)",
			Value: "task",
		},
		&cli.StringFlag{
			Name:  "template-url",
			Usage: "Direct GitHub base URL to use as template (overrides templates.yml)",
		},
		&cli.StringFlag{
			Name:  "template-version",
			Usage: "Git ref (tag, commit, branch) for the template",
		},
		&cli.StringFlag{
			Name:  "env",
			Usage: "Chooses the environment (local, testnet, mainnet)",
			Value: "local",
		},
		&cli.BoolFlag{
			Name:  "overwrite",
			Usage: "Force overwrite if project directory already exists",
		},
	}, common.GlobalFlags...),
	Action: func(cCtx *cli.Context) error {
		// exit early if no project name is provided
		if cCtx.NArg() == 0 {
			return fmt.Errorf("project name is required\nUsage: avs create <project-name> [flags]")
		}
		projectName := cCtx.Args().First()
		dest := cCtx.Args().Get(1)

		// get logger
		logger := common.LoggerFromContext(cCtx.Context)
		tracker := common.ProgressTrackerFromContext(cCtx.Context)

		// use dest from dir flag or positional
		var targetDir string
		if dest != "" {
			targetDir = dest
		} else {
			targetDir = cCtx.String("dir")
		}

		// ensure provided dir is absolute
		targetDir, err := filepath.Abs(filepath.Join(targetDir, projectName))
		if err != nil {
			return fmt.Errorf("failed to resolve absolute path for target directory: %w", err)
		}

		// in verbose mode, detail the situation
		logger.Debug("Creating new AVS project: %s", projectName)
		logger.Debug("Directory: %s", cCtx.String("dir"))
		logger.Debug("Language: %s", cCtx.String("lang"))
		logger.Debug("Architecture: %s", cCtx.String("arch"))
		logger.Debug("Environment: %s", cCtx.String("env"))
		if cCtx.String("template-path") != "" {
			logger.Debug("Template Path: %s", cCtx.String("template-path"))
		}

		// Get template URLs
		mainBaseURL, mainVersion, err := getTemplateURLs(cCtx)
		if err != nil {
			return err
		}

		// Create project directories
		if err := createProjectDir(logger, targetDir, cCtx.Bool("overwrite"), cCtx.Bool("verbose")); err != nil {
			return err
		}

		logger.Debug("Using template: %s", mainBaseURL)
		if mainVersion != "" {
			logger.Info("Template version: %s", mainVersion)
		}

		// Fetch main template
		fetcher := &template.GitFetcher{
<<<<<<< HEAD
			Git:   template.NewGitClient(),
			Cache: template.NewGitRepoCache(basePath),
			Logger: *progresslogger.NewProgressLogger(
				logger,
=======
			Client: template.NewGitClient(),
			Logger: *logger.NewProgressLogger(
				log,
>>>>>>> 6313df62
				tracker,
			),
			Config: template.GitFetcherConfig{
				Verbose: cCtx.Bool("verbose"),
			},
		}
		if err := fetcher.Fetch(cCtx.Context, mainBaseURL, mainVersion, targetDir); err != nil {
			return fmt.Errorf("failed to fetch template from %s: %w", mainBaseURL, err)
		}

		// Copy DevKit README.md to templates README.md
		readMePath := filepath.Join(targetDir, "README.md")
		readMeTemplate, err := os.ReadFile(readMePath)
		if err != nil {
			logger.Warn("Project README.md is missing: %w", err)
		}
		readMeTemplate = append(readMeTemplate, project.RawReadme...)
		err = os.WriteFile(readMePath, readMeTemplate, 0644)
		if err != nil {
			return fmt.Errorf("failed to write README.md: %w", err)
		}

		// Set path for .devkit scripts
		scriptDir := filepath.Join(".devkit", "scripts")
		scriptPath := filepath.Join(scriptDir, "init")

		// Run init to install deps
		logger.Info("Installing template dependencies\n\n")

		// Run init on the template init script
		if _, err = common.CallTemplateScript(cCtx.Context, logger, targetDir, scriptPath, common.ExpectNonJSONResponse, nil); err != nil {
			return fmt.Errorf("failed to initialize %s: %w", scriptPath, err)
		}

		// Tidy the logs
		logger.Debug("\nFinalising new project\n\n")

		// Copy config.yaml to the project directory
		if err := copyDefaultConfigToProject(logger, targetDir, projectName, mainBaseURL, mainVersion); err != nil {
			return fmt.Errorf("failed to initialize %s: %w", common.BaseConfig, err)
		}

		// Copies the default keystore json files in the keystores/ directory
		if err := copyDefaultKeystoresToProject(logger, targetDir); err != nil {
			return fmt.Errorf("failed to initialize keystores: %w", err)
		}

		// Write the example .env file
		err = os.WriteFile(filepath.Join(targetDir, ".env.example"), []byte(config.EnvExample), 0644)
		if err != nil {
			return fmt.Errorf("failed to write .env.example: %w", err)
		}

		// Save project settings with telemetry preference
		appEnv, ok := common.AppEnvironmentFromContext(cCtx.Context)
		if !ok {
			return fmt.Errorf("could not determine application environment")
		}
		if err := common.SaveProjectIdAndTelemetryToggle(targetDir, appEnv.ProjectUUID, true); err != nil {
			return fmt.Errorf("failed to save project settings: %w", err)
		}

		// Initialize git repository in the project directory
		if err := initGitRepo(cCtx, targetDir, logger); err != nil {
			logger.Warn("Failed to initialize Git repository in %s: %v", targetDir, err)
		}

		logger.Info("\nProject %s created successfully in %s. Run 'cd %s' to get started.", projectName, targetDir, targetDir)
		return nil
	},
}

func getTemplateURLs(cCtx *cli.Context) (string, string, error) {
	templateBaseOverride := cCtx.String("template-url")
	templateVersionOverride := cCtx.String("template-version")

	cfg, err := template.LoadConfig()
	if err != nil {
		return "", "", fmt.Errorf("failed to load templates cfg: %w", err)
	}

	arch := cCtx.String("arch")
	lang := cCtx.String("lang")

	mainBaseURL, mainVersion, err := template.GetTemplateURLs(cfg, arch, lang)
	if err != nil {
		return "", "", fmt.Errorf("failed to get template URLs: %w", err)
	}
	if templateBaseOverride != "" {
		mainBaseURL = templateBaseOverride
	}
	if mainBaseURL == "" {
		return "", "", fmt.Errorf("no template found for architecture %s and language %s", arch, lang)
	}

	// If templateVersionOverride is provided, it takes precedence over the version from templates.yaml
	if templateVersionOverride != "" {
		mainVersion = templateVersionOverride
	}

	return mainBaseURL, mainVersion, nil
}

func createProjectDir(logger iface.Logger, targetDir string, overwrite, verbose bool) error {

	// Check if directory exists and handle overwrite
	if _, err := os.Stat(targetDir); !os.IsNotExist(err) {

		if !overwrite {
			return fmt.Errorf("directory %s already exists. Use --overwrite flag to force overwrite", targetDir)
		}
		if err := os.RemoveAll(targetDir); err != nil {
			return fmt.Errorf("failed to remove existing directory: %w", err)
		}

		logger.Debug("Removed existing directory: %s", targetDir)
	}

	// Create main project directory
	if err := os.MkdirAll(targetDir, 0755); err != nil {
		return fmt.Errorf("failed to create project directory: %w", err)
	}
	return nil
}

// copyDefaultConfigToProject copies config to the project directory with updated project name
func copyDefaultConfigToProject(logger iface.Logger, targetDir, projectName string, templateBaseURL, templateVersion string) error {

	// Create and ensure target config directory exists
	destConfigDir := filepath.Join(targetDir, "config")
	if err := os.MkdirAll(destConfigDir, 0755); err != nil {
		return fmt.Errorf("failed to create target config directory: %w", err)
	}

	// Read config.yaml from config embed
	configContent := configs.ConfigYamls[configs.LatestVersion]

	// Unmarshal the YAML content into a map
	var configMap map[string]interface{}
	if err := yaml.Unmarshal([]byte(configContent), &configMap); err != nil {
		return fmt.Errorf("failed to unmarshal config YAML: %w", err)
	}

	// Access the project section
	if configSection, ok := configMap["config"].(map[string]interface{}); ok {
		if projectMap, ok := configSection["project"].(map[string]interface{}); ok {
			// Update project name
			projectMap["name"] = projectName

			// Add template information if provided
			if templateBaseURL != "" {
				projectMap["templateBaseUrl"] = templateBaseURL
			}
			if templateVersion != "" {
				projectMap["templateVersion"] = templateVersion
			}
		}
	}

	// Marshal the modified configuration back to YAML
	newContentBytes, err := yaml.Marshal(configMap)
	if err != nil {
		return fmt.Errorf("failed to marshal modified config: %w", err)
	}

	// Write the updated config
	err = os.WriteFile(filepath.Join(destConfigDir, common.BaseConfig), newContentBytes, 0644)
	if err != nil {
		return fmt.Errorf("failed to write %s: %w", common.BaseConfig, err)
	}
<<<<<<< HEAD

	logger.Debug("Created config/%s in project directory", common.BaseConfig)
=======
	if verbose {
		log.Info("Created config/%s in project directory", common.BaseConfig)
	}
>>>>>>> 6313df62

	// Copy all context files
	destContextsDir := filepath.Join(destConfigDir, "contexts")
	if err := os.MkdirAll(destContextsDir, 0755); err != nil {
		return fmt.Errorf("failed to create target contexts directory: %w", err)
	}
	// copy latest version of context to project for default contexts
	for _, name := range contexts.DefaultContexts {
		content := contexts.ContextYamls[contexts.LatestVersion]
		entryName := fmt.Sprintf("%s.yaml", name)

		err := os.WriteFile(filepath.Join(destContextsDir, entryName), []byte(content), 0644)
		if err != nil {
			return fmt.Errorf("failed to write %s: %w", entryName, err)
		}

		logger.Debug("Copied context file: %s", entryName)
	}

	return nil
}

// / Creates a keystores directory with default keystore json files
func copyDefaultKeystoresToProject(logger iface.Logger, targetDir string) error {
	// Construct keystore dest
	destKeystoreDir := filepath.Join(targetDir, "keystores")

	// Create the destination keystore directory
	if err := os.MkdirAll(destKeystoreDir, 0755); err != nil {
		return fmt.Errorf("failed to create keystores directory: %w", err)
	}

	logger.Debug("Created directory: %s", destKeystoreDir)

	// Read files embedded keystore
	files := config.KeystoreEmbeds

	// Write files to destKeystoreDir
	for fileName, file := range files {
		destPath := filepath.Join(destKeystoreDir, fileName)
		destFile, err := os.Create(destPath)
		if err != nil {
			return fmt.Errorf("failed to create destination keystore file %s: %w", destPath, err)
		}
		defer destFile.Close()

		if err := os.WriteFile(destPath, []byte(file), 0644); err != nil {
			return fmt.Errorf("failed to write file %s: %w", fileName, err)
		}

		logger.Debug("Copied keystore: %s", fileName)
	}

	return nil
}

const contractsBasePath = ".devkit/contracts"

// initGitRepo initializes a new Git repository in the target directory.
func initGitRepo(ctx *cli.Context, targetDir string, logger iface.Logger) error {

	logger.Debug("Removing existing .git directory in %s (if any)...", targetDir)

	// remove the old .git dir
	gitDir := filepath.Join(targetDir, ".git")
	if err := os.RemoveAll(gitDir); err != nil {
		return fmt.Errorf("failed to remove existing .git directory: %w", err)
	}

	logger.Debug("Initializing Git repository in %s...", targetDir)

	cmd := exec.CommandContext(ctx.Context, "git", "init")
	cmd.Dir = targetDir
	output, err := cmd.CombinedOutput()
	if err != nil {
		return fmt.Errorf("git init failed: %w\nOutput: %s", err, string(output))
	}

	// write a .gitignore into the new dir
	err = os.WriteFile(filepath.Join(targetDir, ".gitignore"), []byte(config.GitIgnore), 0644)
	if err != nil {
		return fmt.Errorf("failed to write .gitignore: %w", err)
	}

	// add all changes and commit
	cmd = exec.CommandContext(ctx.Context, "git", "add", ".")
	cmd.Dir = targetDir
	if err := cmd.Run(); err != nil {
		return fmt.Errorf("❌ Failed to start devnet: %w", err)
	}
	cmd = exec.CommandContext(ctx.Context, "git", "commit", "-m", "feat: initial commit")
	cmd.Dir = targetDir
	if err := cmd.Run(); err != nil {
		return fmt.Errorf("❌ Failed to start devnet: %w", err)
	}

	logger.Debug("Git repository initialized successfully.")
	if len(output) > 0 {
		logger.Debug("Git init output: \"%s\"", strings.Trim(string(output), "\n"))
	}
	return nil
}<|MERGE_RESOLUTION|>--- conflicted
+++ resolved
@@ -113,16 +113,10 @@
 
 		// Fetch main template
 		fetcher := &template.GitFetcher{
-<<<<<<< HEAD
-			Git:   template.NewGitClient(),
-			Cache: template.NewGitRepoCache(basePath),
+
+			Client: template.NewGitClient(),
 			Logger: *progresslogger.NewProgressLogger(
 				logger,
-=======
-			Client: template.NewGitClient(),
-			Logger: *logger.NewProgressLogger(
-				log,
->>>>>>> 6313df62
 				tracker,
 			),
 			Config: template.GitFetcherConfig{
@@ -293,14 +287,8 @@
 	if err != nil {
 		return fmt.Errorf("failed to write %s: %w", common.BaseConfig, err)
 	}
-<<<<<<< HEAD
 
 	logger.Debug("Created config/%s in project directory", common.BaseConfig)
-=======
-	if verbose {
-		log.Info("Created config/%s in project directory", common.BaseConfig)
-	}
->>>>>>> 6313df62
 
 	// Copy all context files
 	destContextsDir := filepath.Join(destConfigDir, "contexts")
