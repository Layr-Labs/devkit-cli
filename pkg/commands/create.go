package commands

import (
	"fmt"
<<<<<<< HEAD
	"io"
	"log"
=======
>>>>>>> f682a085
	"os"
	"os/exec"
	"path/filepath"
	"strings"

	"devkit-cli/pkg/common"
	"devkit-cli/pkg/common/iface"
	"devkit-cli/pkg/common/logger"
	"devkit-cli/pkg/common/progress"
	"devkit-cli/pkg/telemetry"
	"devkit-cli/pkg/template"

	"github.com/urfave/cli/v2"
)

// CreateCommand defines the "create" command
var CreateCommand = &cli.Command{
	Name:      "create",
	Usage:     "Initializes a new AVS project scaffold (Hourglass model)",
	ArgsUsage: "<project-name>",
	Flags: append([]cli.Flag{
		&cli.StringFlag{
			Name:  "dir",
			Usage: "Set output directory for the new project",
			Value: filepath.Join(os.Getenv("HOME"), "avs"),
		},
		&cli.StringFlag{
			Name:  "lang",
			Usage: "Programming language to generate project files",
			Value: "go",
		},
		&cli.StringFlag{
			Name:  "arch",
			Usage: "Specifies AVS architecture (task-based/hourglass, epoch-based, etc.)",
			Value: "task",
		},
		&cli.StringFlag{
			Name:  "template-path",
			Usage: "Direct GitHub URL to use as template (overrides templates.yml)",
		},
		&cli.BoolFlag{
			Name:  "no-telemetry",
			Usage: "Opt out of anonymous telemetry collection",
		},
		&cli.StringFlag{
			Name:  "env",
			Usage: "Chooses the environment (local, testnet, mainnet)",
			Value: "local",
		},
		&cli.BoolFlag{
			Name:  "overwrite",
			Usage: "Force overwrite if project directory already exists",
		},
		&cli.BoolFlag{
			Name:  "no-cache",
			Usage: "Disable the use of caching mechanisms",
			Value: false,
		},
		&cli.IntFlag{
			Name:  "depth",
			Usage: "Maximum submodule recursion depth",
			Value: -1,
		},
		&cli.IntFlag{
			Name:  "retries",
			Usage: "Maximum number of retries on submodule clone failure",
			Value: 3,
		},
		&cli.IntFlag{
			Name:  "concurrency",
			Usage: "Maximum number of concurrent submodule clones",
			Value: 8,
		},
	}, common.GlobalFlags...),
	Action: func(cCtx *cli.Context) error {
		if cCtx.NArg() == 0 {
			return fmt.Errorf("project name is required\nUsage: avs create <project-name> [flags]")
		}
		projectName := cCtx.Args().First()
		targetDir := filepath.Join(cCtx.String("dir"), projectName)

		// get logger
		log, tracker := getLogger()

		// in verbose mode, detail the situation
		if cCtx.Bool("verbose") {
			log.Info("Creating new AVS project: %s", projectName)
			log.Info("Directory: %s", cCtx.String("dir"))
			log.Info("Language: %s", cCtx.String("lang"))
			log.Info("Architecture: %s", cCtx.String("arch"))
			log.Info("Environment: %s", cCtx.String("env"))
			if cCtx.String("template-path") != "" {
				log.Info("Template Path: %s", cCtx.String("template-path"))
			}

			// Log telemetry status (accounting for client type)
			if cCtx.Bool("no-telemetry") {
				log.Info("Telemetry: disabled (via flag)")
			} else {
				client, ok := telemetry.FromContext(cCtx.Context)
				if !ok || telemetry.IsNoopClient(client) {
					log.Info("Telemetry: disabled")
				} else {
					log.Info("Telemetry: enabled")
				}
			}
		}

		// Get template URLs
		mainURL, contractsURL, err := getTemplateURLs(cCtx)
		if err != nil {
			return err
		}

		// Create project directories
		if err := createProjectDir(targetDir, cCtx.Bool("overwrite"), cCtx.Bool("verbose")); err != nil {
			return err
		}

		if cCtx.Bool("verbose") {
			log.Info("Using template: %s", mainURL)
			if contractsURL != "" {
				log.Info("Using contracts template: %s", contractsURL)
			}
		}

		// Set Cache location as ~/.devkit
		basePath := filepath.Join(os.Getenv("HOME"), ".devkit")

		// Fetch main template
		fetcher := &template.GitFetcher{
			Git:   template.NewGitClient(),
			Cache: template.NewGitRepoCache(basePath),
			Logger: *logger.NewProgressLogger(
				log,
				tracker,
			),
			Config: template.GitFetcherConfig{
				CacheDir:       basePath,
				MaxDepth:       cCtx.Int("depth"),
				MaxRetries:     cCtx.Int("retries"),
				MaxConcurrency: cCtx.Int("concurrency"),
				UseCache:       !cCtx.Bool("no-cache"),
				Verbose:        cCtx.Bool("verbose"),
			},
		}
		if err := fetcher.Fetch(cCtx.Context, mainURL, targetDir); err != nil {
			return fmt.Errorf("failed to fetch template from %s: %w", mainURL, err)
		}

		// Check for contracts template and fetch if missing
		if contractsURL != "" {
			contractsDir := filepath.Join(targetDir, common.ContractsDir)
			contractsDirReadme := filepath.Join(contractsDir, "README.md")

			// Fetch the contracts directory if it does not exist in the template
			if _, err := os.Stat(contractsDirReadme); os.IsNotExist(err) {
				if err := fetcher.Fetch(cCtx.Context, contractsURL, contractsDir); err != nil {
					log.Warn("Failed to fetch contracts template: %v", err)
				}
			}
		}

		// Copy default.eigen.toml to the project directory
		if err := copyDefaultTomlToProject(targetDir, projectName, cCtx.Bool("verbose")); err != nil {
			return fmt.Errorf("failed to initialize eigen.toml: %w", err)
		}

		// Copies the default keystore json files in the keystores/ directory
		if err := copyDefaultKeystoresToProject(targetDir, cCtx.Bool("verbose")); err != nil {
			return fmt.Errorf("failed to initialize keystores: %w", err)
		}

		// Save project settings with telemetry preference
		telemetryEnabled := !cCtx.Bool("no-telemetry")
		if err := common.SaveProjectSettings(targetDir, telemetryEnabled); err != nil {
			return fmt.Errorf("failed to save project settings: %w", err)
		}

		// Initialize git repository in the project directory
		if err := initGitRepo(targetDir, cCtx.Bool("verbose")); err != nil {
			log.Warn("Failed to initialize Git repository in %s: %v", targetDir, err)
		}

		log.Info("Project %s created successfully in %s. Run 'cd %s' to get started.", projectName, targetDir, targetDir)
		return nil
	},
}

// Get logger for the env we're in
func getLogger() (iface.Logger, iface.ProgressTracker) {
	var log iface.Logger
	var tracker iface.ProgressTracker
	if progress.IsTTY() {
		log = logger.NewLogger()
		tracker = progress.NewTTYProgressTracker(10, os.Stdout)
	} else {
		log = logger.NewZapLogger()
		tracker = progress.NewLogProgressTracker(10, log)
	}

	return log, tracker
}

func getTemplateURLs(cCtx *cli.Context) (string, string, error) {
	if templatePath := cCtx.String("template-path"); templatePath != "" {
		return templatePath, "", nil
	}

	config, err := template.LoadConfig()
	if err != nil {
		return "", "", fmt.Errorf("failed to load templates config: %w", err)
	}

	arch := cCtx.String("arch")
	lang := cCtx.String("lang")

	mainURL, contractsURL, err := template.GetTemplateURLs(config, arch, lang)
	if err != nil {
		return "", "", fmt.Errorf("failed to get template URLs: %w", err)
	}

	if mainURL == "" {
		return "", "", fmt.Errorf("no template found for architecture %s and language %s", arch, lang)
	}

	return mainURL, contractsURL, nil
}

func createProjectDir(targetDir string, overwrite, verbose bool) error {
	// get logger
	log, _ := getLogger()

	// Check if directory exists and handle overwrite
	if _, err := os.Stat(targetDir); !os.IsNotExist(err) {

		if !overwrite {
			return fmt.Errorf("directory %s already exists. Use --overwrite flag to force overwrite", targetDir)
		}
		if err := os.RemoveAll(targetDir); err != nil {
			return fmt.Errorf("failed to remove existing directory: %w", err)
		}
		if verbose {
			log.Info("Removed existing directory: %s", targetDir)
		}
	}

	// Create main project directory
	if err := os.MkdirAll(targetDir, 0755); err != nil {
		return fmt.Errorf("failed to create project directory: %w", err)
	}
	return nil
}

// copyDefaultTomlToProject copies default.eigen.toml to the project directory with updated project name
func copyDefaultTomlToProject(targetDir, projectName string, verbose bool) error {
	// get logger
	log, _ := getLogger()

	// Read default.eigen.toml from current directory
	content, err := os.ReadFile("default.eigen.toml")
	if err != nil {
		return fmt.Errorf("default.eigen.toml not found: %w", err)
	}

	// Replace project name and write to target
	newContent := strings.Replace(string(content), `name = "my-avs"`, fmt.Sprintf(`name = "%s"`, projectName), 1)
	err = os.WriteFile(filepath.Join(targetDir, "eigen.toml"), []byte(newContent), 0644)
	if err != nil {
		return fmt.Errorf("failed to write eigen.toml: %w", err)
	}

	if verbose {
		log.Info("Created eigen.toml in project directory")
	}
	return nil
}

// / Creates a keystores directory with default keystore json files
func copyDefaultKeystoresToProject(targetDir string, verbose bool) error {
	srcKeystoreDir := "keystores"
	destKeystoreDir := filepath.Join(targetDir, "keystores")

	// Create the destination keystore directory
	if err := os.MkdirAll(destKeystoreDir, 0755); err != nil {
		return fmt.Errorf("failed to create keystores directory: %w", err)
	}
	if verbose {
		log.Printf("Created directory: %s", destKeystoreDir)
	}

	// Read files from the source keystores directory
	files, err := os.ReadDir(srcKeystoreDir)
	if err != nil {
		return fmt.Errorf("failed to read keystores directory: %w", err)
	}

	for _, file := range files {
		if file.IsDir() {
			continue // skip subdirectories
		}

		srcPath := filepath.Join(srcKeystoreDir, file.Name())
		destPath := filepath.Join(destKeystoreDir, file.Name())

		srcFile, err := os.Open(srcPath)
		if err != nil {
			return fmt.Errorf("failed to open source keystore file %s: %w", srcPath, err)
		}
		defer srcFile.Close()

		destFile, err := os.Create(destPath)
		if err != nil {
			return fmt.Errorf("failed to create destination keystore file %s: %w", destPath, err)
		}
		defer destFile.Close()

		if _, err := io.Copy(destFile, srcFile); err != nil {
			return fmt.Errorf("failed to copy file %s: %w", file.Name(), err)
		}

		if verbose {
			log.Printf("Copied keystore: %s", file.Name())
		}
	}

	return nil
}

// initGitRepo initializes a new Git repository in the target directory.
func initGitRepo(targetDir string, verbose bool) error {
	// get logger
	log, _ := getLogger()

	if verbose {
		log.Info("Initializing Git repository in %s...", targetDir)
	}
	cmd := exec.Command("git", "init")
	cmd.Dir = targetDir
	output, err := cmd.CombinedOutput()
	if err != nil {
		return fmt.Errorf("git init failed: %w\nOutput: %s", err, string(output))
	}
	if verbose {
		log.Info("Git repository initialized successfully.")
		if len(output) > 0 {
			log.Info("Git init output: \"%s\"", strings.Trim(string(output), "\n"))
		}
	}
	return nil
}<|MERGE_RESOLUTION|>--- conflicted
+++ resolved
@@ -2,11 +2,7 @@
 
 import (
 	"fmt"
-<<<<<<< HEAD
 	"io"
-	"log"
-=======
->>>>>>> f682a085
 	"os"
 	"os/exec"
 	"path/filepath"
