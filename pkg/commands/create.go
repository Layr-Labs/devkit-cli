package commands

import (
	"fmt"
	"io"
	"log"
	"os"
	"os/exec"
	"path/filepath"
	"strings"

	"devkit-cli/pkg/common"
	"devkit-cli/pkg/telemetry"
	"devkit-cli/pkg/template"

	"github.com/urfave/cli/v2"
)

// CreateCommand defines the "create" command
var CreateCommand = &cli.Command{
	Name:      "create",
	Usage:     "Initializes a new AVS project scaffold (Hourglass model)",
	ArgsUsage: "<project-name>",
	Flags: append([]cli.Flag{
		&cli.StringFlag{
			Name:  "dir",
			Usage: "Set output directory for the new project",
			Value: filepath.Join(os.Getenv("HOME"), "avs"),
		},
		&cli.StringFlag{
			Name:  "lang",
			Usage: "Programming language to generate project files",
			Value: "go",
		},
		&cli.StringFlag{
			Name:  "arch",
			Usage: "Specifies AVS architecture (task-based/hourglass, epoch-based, etc.)",
			Value: "task",
		},
		&cli.StringFlag{
			Name:  "template-path",
			Usage: "Direct GitHub URL to use as template (overrides templates.yml)",
		},
		&cli.BoolFlag{
			Name:  "no-telemetry",
			Usage: "Opt out of anonymous telemetry collection",
		},
		&cli.StringFlag{
			Name:  "env",
			Usage: "Chooses the environment (local, testnet, mainnet)",
			Value: "local",
		},
		&cli.BoolFlag{
			Name:  "overwrite",
			Usage: "Force overwrite if project directory already exists",
		},
	}, common.GlobalFlags...),
	Action: func(cCtx *cli.Context) error {
		if cCtx.NArg() == 0 {
			return fmt.Errorf("project name is required\nUsage: avs create <project-name> [flags]")
		}
		projectName := cCtx.Args().First()
		targetDir := filepath.Join(cCtx.String("dir"), projectName)

		if cCtx.Bool("verbose") {
			log.Printf("Creating new AVS project: %s", projectName)
			log.Printf("Directory: %s", cCtx.String("dir"))
			log.Printf("Language: %s", cCtx.String("lang"))
			log.Printf("Architecture: %s", cCtx.String("arch"))
			log.Printf("Environment: %s", cCtx.String("env"))
			if cCtx.String("template-path") != "" {
				log.Printf("Template Path: %s", cCtx.String("template-path"))
			}

			// Log telemetry status (accounting for client type)
			if cCtx.Bool("no-telemetry") {
				log.Printf("Telemetry: disabled (via flag)")
			} else {
				client, ok := telemetry.FromContext(cCtx.Context)
				if !ok || telemetry.IsNoopClient(client) {
					log.Printf("Telemetry: disabled")
				} else {
					log.Printf("Telemetry: enabled")
				}
			}
		}

		// Get template URLs
		mainURL, contractsURL, err := getTemplateURLs(cCtx)
		if err != nil {
			return err
		}

		// Create project directories
		if err := createProjectDir(targetDir, cCtx.Bool("overwrite"), cCtx.Bool("verbose")); err != nil {
			return err
		}

		if cCtx.Bool("verbose") {
			log.Printf("Using template: %s", mainURL)
			if contractsURL != "" {
				log.Printf("Using contracts template: %s", contractsURL)
			}
		}

		// Fetch main template
		fetcher := &template.GitFetcher{}
		if err := fetcher.Fetch(mainURL, targetDir); err != nil {
			return fmt.Errorf("failed to fetch template from %s: %w", mainURL, err)
		}

		// Check for contracts template and fetch if available
		if contractsURL != "" {
			contractsDir := filepath.Join(targetDir, common.ContractsDir)

			// Remove the contracts directory if it exists
			if _, err := os.Stat(contractsDir); !os.IsNotExist(err) {
				if err := os.RemoveAll(contractsDir); err != nil {
					log.Printf("Warning: Failed to remove existing contracts directory: %v", err)
				}
			}

			if err := fetcher.Fetch(contractsURL, contractsDir); err != nil {
				log.Printf("Warning: Failed to fetch contracts template: %v", err)
			}
		}

		// Copy default.eigen.toml to the project directory
		if err := copyDefaultTomlToProject(targetDir, projectName, cCtx.Bool("verbose")); err != nil {
			return fmt.Errorf("failed to initialize eigen.toml: %w", err)
		}

		// Copies the default keystore json files in the keystores/ directory
		if err := copyDefaultKeystoresToProject(targetDir, cCtx.Bool("verbose")); err != nil {
			return fmt.Errorf("failed to initialize keystores: %w", err)
		}

		// Save project settings with telemetry preference
		telemetryEnabled := !cCtx.Bool("no-telemetry")
		if err := common.SaveProjectSettings(targetDir, telemetryEnabled); err != nil {
			return fmt.Errorf("failed to save project settings: %w", err)
		}

		// Initialize git repository in the project directory
		if err := initGitRepo(targetDir, cCtx.Bool("verbose")); err != nil {
			log.Printf("Warning: Failed to initialize Git repository in %s: %v", targetDir, err)
		}

		// Install Forge dependencies if contracts directory exists
		contractsDir := filepath.Join(targetDir, common.ContractsDir)
		if _, err := os.Stat(contractsDir); !os.IsNotExist(err) {
			if err := installForgeDependencies(contractsDir, cCtx.Bool("verbose")); err != nil {
				log.Printf("Warning: Failed to install Forge dependencies in %s: %v", contractsDir, err)
			}
		}

		log.Printf("Project %s created successfully in %s. Run 'cd %s' to get started.", projectName, targetDir, targetDir)
		return nil
	},
}

func getTemplateURLs(cCtx *cli.Context) (string, string, error) {
	if templatePath := cCtx.String("template-path"); templatePath != "" {
		return templatePath, "", nil
	}

	config, err := template.LoadConfig()
	if err != nil {
		return "", "", fmt.Errorf("failed to load templates config: %w", err)
	}

	arch := cCtx.String("arch")
	lang := cCtx.String("lang")

	mainURL, contractsURL, err := template.GetTemplateURLs(config, arch, lang)
	if err != nil {
		return "", "", fmt.Errorf("failed to get template URLs: %w", err)
	}

	if mainURL == "" {
		return "", "", fmt.Errorf("no template found for architecture %s and language %s", arch, lang)
	}

	return mainURL, contractsURL, nil
}

func createProjectDir(targetDir string, overwrite, verbose bool) error {
	// Check if directory exists and handle overwrite
	if _, err := os.Stat(targetDir); !os.IsNotExist(err) {
		if !overwrite {
			return fmt.Errorf("directory %s already exists. Use --overwrite flag to force overwrite", targetDir)
		}
		if err := os.RemoveAll(targetDir); err != nil {
			return fmt.Errorf("failed to remove existing directory: %w", err)
		}
		if verbose {
			log.Printf("Removed existing directory: %s", targetDir)
		}
	}

	// Create main project directory
	if err := os.MkdirAll(targetDir, 0755); err != nil {
		return fmt.Errorf("failed to create project directory: %w", err)
	}
	return nil
}

// copyDefaultTomlToProject copies default.eigen.toml to the project directory with updated project name
func copyDefaultTomlToProject(targetDir, projectName string, verbose bool) error {
	// Read default.eigen.toml from current directory
	content, err := os.ReadFile("default.eigen.toml")
	if err != nil {
		return fmt.Errorf("default.eigen.toml not found: %w", err)
	}

	// Replace project name and write to target
	newContent := strings.Replace(string(content), `name = "my-avs"`, fmt.Sprintf(`name = "%s"`, projectName), 1)
	err = os.WriteFile(filepath.Join(targetDir, "eigen.toml"), []byte(newContent), 0644)
	if err != nil {
		return fmt.Errorf("failed to write eigen.toml: %w", err)
	}

	if verbose {
		log.Printf("Created eigen.toml in project directory")
	}
	return nil
}

<<<<<<< HEAD
// / Creates a keystores directory with default keystore json files
func copyDefaultKeystoresToProject(targetDir string, verbose bool) error {
	srcKeystoreDir := "keystores"
	destKeystoreDir := filepath.Join(targetDir, "keystores")

	// Create the destination keystore directory
	if err := os.MkdirAll(destKeystoreDir, 0755); err != nil {
		return fmt.Errorf("failed to create keystores directory: %w", err)
	}
	if verbose {
		log.Printf("Created directory: %s", destKeystoreDir)
	}

	// Read files from the source keystores directory
	files, err := os.ReadDir(srcKeystoreDir)
	if err != nil {
		return fmt.Errorf("failed to read keystores directory: %w", err)
	}

	for _, file := range files {
		if file.IsDir() {
			continue // skip subdirectories
		}

		srcPath := filepath.Join(srcKeystoreDir, file.Name())
		destPath := filepath.Join(destKeystoreDir, file.Name())

		srcFile, err := os.Open(srcPath)
		if err != nil {
			return fmt.Errorf("failed to open source keystore file %s: %w", srcPath, err)
		}
		defer srcFile.Close()

		destFile, err := os.Create(destPath)
		if err != nil {
			return fmt.Errorf("failed to create destination keystore file %s: %w", destPath, err)
		}
		defer destFile.Close()

		if _, err := io.Copy(destFile, srcFile); err != nil {
			return fmt.Errorf("failed to copy file %s: %w", file.Name(), err)
		}

		if verbose {
			log.Printf("Copied keystore: %s", file.Name())
		}
	}

=======
// initGitRepo initializes a new Git repository in the target directory.
func initGitRepo(targetDir string, verbose bool) error {
	if verbose {
		log.Printf("Initializing Git repository in %s...", targetDir)
	}
	cmd := exec.Command("git", "init")
	cmd.Dir = targetDir
	output, err := cmd.CombinedOutput()
	if err != nil {
		return fmt.Errorf("git init failed: %w\nOutput: %s", err, string(output))
	}
	if verbose {
		log.Printf("Git repository initialized successfully.")
		if len(output) > 0 {
			log.Printf("Git init output:\n%s", string(output))
		}
	}
	return nil
}

// installForgeDependencies runs 'forge install' in the specified contracts directory.
func installForgeDependencies(contractsDir string, verbose bool) error {
	if verbose {
		log.Printf("Installing Forge dependencies in %s...", contractsDir)
	}
	cmd := exec.Command("forge", "install")
	cmd.Dir = contractsDir
	output, err := cmd.CombinedOutput()
	if err != nil {
		return fmt.Errorf("forge install failed: %w\nOutput: %s", err, string(output))
	}
	if verbose {
		log.Printf("Forge dependencies installed successfully.")
		if len(output) > 0 {
			log.Printf("Forge install output:\n%s", string(output))
		}
	}
>>>>>>> c53444a2
	return nil
}<|MERGE_RESOLUTION|>--- conflicted
+++ resolved
@@ -226,7 +226,6 @@
 	return nil
 }
 
-<<<<<<< HEAD
 // / Creates a keystores directory with default keystore json files
 func copyDefaultKeystoresToProject(targetDir string, verbose bool) error {
 	srcKeystoreDir := "keystores"
@@ -274,8 +273,9 @@
 			log.Printf("Copied keystore: %s", file.Name())
 		}
 	}
-
-=======
+	return nil
+}
+
 // initGitRepo initializes a new Git repository in the target directory.
 func initGitRepo(targetDir string, verbose bool) error {
 	if verbose {
@@ -313,6 +313,5 @@
 			log.Printf("Forge install output:\n%s", string(output))
 		}
 	}
->>>>>>> c53444a2
 	return nil
 }