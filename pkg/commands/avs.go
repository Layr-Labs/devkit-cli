package commands

import (
	"context"
	"devkit-cli/pkg/common"
	"fmt"
<<<<<<< HEAD

=======
>>>>>>> 700bceef
	"github.com/urfave/cli/v2"
)

type ctxKey string

const ConfigContextKey ctxKey = "eigenConfig"

var AVSCommand = &cli.Command{
	Name:  "avs",
<<<<<<< HEAD
	Usage: "Manage EigenLayer AVS (Actively Validated Services) projects",
=======
	Usage: "Manage EigenLayer AVS (Autonomous Verifiable Services) projects",
>>>>>>> 700bceef
	Before: func(cCtx *cli.Context) error {
		cfg, err := common.LoadEigenConfig()
		if err != nil {
			return fmt.Errorf("failed to load eigen.toml: %w", err)
		}
		ctx := context.WithValue(cCtx.Context, ConfigContextKey, cfg)
		cCtx.Context = ctx
		return nil
	},
	Subcommands: []*cli.Command{
		CreateCommand,
		ConfigCommand,
		BuildCommand,
		DevnetCommand,
		RunCommand,
		ReleaseCommand,
	},
}<|MERGE_RESOLUTION|>--- conflicted
+++ resolved
@@ -4,10 +4,6 @@
 	"context"
 	"devkit-cli/pkg/common"
 	"fmt"
-<<<<<<< HEAD
-
-=======
->>>>>>> 700bceef
 	"github.com/urfave/cli/v2"
 )
 
@@ -17,11 +13,7 @@
 
 var AVSCommand = &cli.Command{
 	Name:  "avs",
-<<<<<<< HEAD
-	Usage: "Manage EigenLayer AVS (Actively Validated Services) projects",
-=======
 	Usage: "Manage EigenLayer AVS (Autonomous Verifiable Services) projects",
->>>>>>> 700bceef
 	Before: func(cCtx *cli.Context) error {
 		cfg, err := common.LoadEigenConfig()
 		if err != nil {
