--- conflicted
+++ resolved
@@ -2,10 +2,7 @@
 
 import (
 	"devkit-cli/pkg/common"
-<<<<<<< HEAD
 	"fmt"
-=======
->>>>>>> f7e6f835
 	"log"
 	"os"
 	"os/exec"
@@ -42,12 +39,9 @@
 				},
 			},
 			Action: func(cCtx *cli.Context) error {
-<<<<<<< HEAD
 				startTime := time.Now() // <-- start timing
-=======
 				config := cCtx.Context.Value(ConfigContextKey).(*common.EigenConfig)
 
->>>>>>> f7e6f835
 				if cCtx.Bool("verbose") {
 					log.Printf("Starting devnet... ")
 
@@ -68,7 +62,6 @@
 						log.Printf("Chain Image: %s", chain_image)
 					}
 				}
-<<<<<<< HEAD
 				cmd := exec.Command("docker", "compose", "-f", "contracts/anvil/docker-compose.yaml", "up", "-d")
 				CHAIN_IMAGE_FROM_TOML := "" // TODO(supernova): Load image from eigen.toml.
 				CHAIN_ARGS_FROM_TOML := ""  // TODO(supernova): Load args from eigen.toml
@@ -92,10 +85,6 @@
 				elapsed := time.Since(startTime).Round(time.Second)
 				log.Printf("Devnet started successfully in %s", elapsed)
 
-=======
-
-				log.Printf("Devnet started successfully")
->>>>>>> f7e6f835
 				return nil
 			},
 		},
