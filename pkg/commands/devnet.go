--- conflicted
+++ resolved
@@ -1,12 +1,6 @@
 package commands
 
 import (
-<<<<<<< HEAD
-=======
-	"devkit-cli/pkg/common"
-	"log"
-
->>>>>>> 700bceef
 	"github.com/urfave/cli/v2"
 )
 
@@ -36,7 +30,6 @@
 					Usage: "Specify a custom port for local devnet",
 					Value: 8545,
 				},
-<<<<<<< HEAD
 			},
 			Action: StartDevnetAction,
 		},
@@ -44,48 +37,6 @@
 			Name:   "stop",
 			Usage:  "Stops and removes all containers and resources",
 			Action: StopDevnetAction,
-=======
-			}, common.GlobalFlags...),
-			Action: func(cCtx *cli.Context) error {
-				config := cCtx.Context.Value(ConfigContextKey).(*common.EigenConfig)
-
-				if cCtx.Bool("verbose") {
-					log.Printf("Starting devnet... ")
-
-					if cCtx.Bool("reset") {
-						log.Printf("Resetting devnet...")
-					}
-					if fork := cCtx.String("fork"); fork != "" {
-						log.Printf("Forking from chain: %s", fork)
-					}
-					if cCtx.Bool("headless") {
-						log.Printf("Running in headless mode")
-					}
-					log.Printf("Port: %d", cCtx.Int("port"))
-					chain_image := config.Env["devnet"].ChainImage
-					if chain_image == "" {
-						log.Printf("chain image not provided")
-					} else {
-						log.Printf("Chain Image: %s", chain_image)
-					}
-				}
-
-				log.Printf("Devnet started successfully")
-				return nil
-			},
-		},
-		{
-			Name:  "stop",
-			Usage: "Stops and removes all containers and resources",
-			Flags: append([]cli.Flag{}, common.GlobalFlags...),
-			Action: func(cCtx *cli.Context) error {
-				if cCtx.Bool("verbose") {
-					log.Printf("Stopping devnet...")
-				}
-				log.Printf("Devnet stopped successfully")
-				return nil
-			},
->>>>>>> 700bceef
 		},
 	},
 }