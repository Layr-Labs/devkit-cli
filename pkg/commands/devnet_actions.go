--- conflicted
+++ resolved
@@ -130,13 +130,8 @@
 	if err := cmd.Run(); err != nil {
 		return fmt.Errorf("❌ Failed to start devnet: %w", err)
 	}
-<<<<<<< HEAD
 	rpcUrl := devnet.GetRPCURL(port)
-	log.Info("Waiting for devnet to be ready...")
-=======
-	rpcUrl := fmt.Sprintf("http://localhost:%d", port)
 	logger.Info("Waiting for devnet to be ready...")
->>>>>>> 788eb102
 
 	// Set path for context yamls
 	contextDir := filepath.Join("config", "contexts")
