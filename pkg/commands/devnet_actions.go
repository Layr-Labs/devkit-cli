--- conflicted
+++ resolved
@@ -30,7 +30,6 @@
 )
 
 func StartDevnetAction(cCtx *cli.Context) error {
-<<<<<<< HEAD
 
 	// Check if docker is running, else try to start it
 	if err := common.EnsureDockerIsRunning(cCtx.Context); err != nil {
@@ -41,11 +40,9 @@
 		return cli.Exit(err.Error(), 1)
 	}
 
-	log, _ := common.GetLogger()
-=======
+	// Get logger
 	logger := common.LoggerFromContext(cCtx.Context)
-	// Get logger
->>>>>>> 788eb102
+
 
 	// Extract vars
 	skipAvsRun := cCtx.Bool("skip-avs-run")
@@ -246,16 +243,13 @@
 
 func DeployContractsAction(cCtx *cli.Context) error {
 	// Get logger
-<<<<<<< HEAD
-	log, _ := common.GetLogger()
+logger := common.LoggerFromContext(cCtx.Context)
 	// Check if docker is running, else try to start it
 	err := common.EnsureDockerIsRunning(cCtx.Context)
 	if err != nil {
 		return cli.Exit(err.Error(), 1)
 	}
-=======
-	logger := common.LoggerFromContext(cCtx.Context)
->>>>>>> 788eb102
+
 
 	// Start timing execution runtime
 	startTime := time.Now()
