--- conflicted
+++ resolved
@@ -226,11 +226,6 @@
 		return fmt.Errorf("❌ Failed to start devnet: %w", err)
 	}
 
-<<<<<<< HEAD
-	l1RpcUrl := devnet.GetL1RPCURL(port)
-	l2RpcUrl := devnet.GetL2RPCURL(port)
-	logger.Info("Waiting for L1 and L2 devnets to be ready...")
-=======
 	// On cancel, always call down if skipAvsRun=false
 	if !skipDeployContracts && !skipAvsRun {
 		defer func() {
@@ -244,10 +239,9 @@
 		}()
 	}
 
-	// Construct RPC url to pass to scripts
-	rpcUrl := devnet.GetRPCURL(port)
-	logger.Info("Waiting for devnet to be ready...")
->>>>>>> f29b3ff5
+	l1RpcUrl := devnet.GetL1RPCURL(port)
+	l2RpcUrl := devnet.GetL2RPCURL(port)
+	logger.Info("Waiting for L1 and L2 devnets to be ready...")
 
 	// Get chains node
 	chainsNode := common.GetChildByKey(contextNode, "chains")
