--- conflicted
+++ resolved
@@ -4,11 +4,8 @@
 	"context"
 	"devkit-cli/pkg/common"
 	"devkit-cli/pkg/common/devnet"
-<<<<<<< HEAD
 	"errors"
-=======
 	"encoding/json"
->>>>>>> 87640aa5
 	"fmt"
 	"os"
 	"os/exec"
@@ -21,7 +18,6 @@
 )
 
 func StartDevnetAction(cCtx *cli.Context) error {
-<<<<<<< HEAD
 
 	// Check if docker is running, else try to start it
 	if err := common.EnsureDockerIsRunning(cCtx.Context); err != nil {
@@ -32,9 +28,6 @@
 		return cli.Exit(err.Error(), 1)
 	}
 
-=======
-	// Get logger
->>>>>>> 87640aa5
 	log, _ := common.GetLogger()
 
 	// Load config for devnet
@@ -116,6 +109,11 @@
 func DeployContractsAction(cCtx *cli.Context) error {
 	// Get logger
 	log, _ := common.GetLogger()
+	// Check if docker is running, else try to start it
+	err := common.EnsureDockerIsRunning(cCtx.Context)
+	if err != nil {
+		return cli.Exit(err.Error(), 1)
+	}
 
 	// Start timing execution runtime
 	startTime := time.Now()
@@ -205,11 +203,6 @@
 func StopDevnetAction(cCtx *cli.Context) error {
 	// Get logger
 	log, _ := common.GetLogger()
-	// Check if docker is running, else try to start it
-	err := common.EnsureDockerIsRunning(cCtx.Context)
-	if err != nil {
-		return cli.Exit(err.Error(), 1)
-	}
 
 	// Read flags
 	stopAllContainers := cCtx.Bool("all")
