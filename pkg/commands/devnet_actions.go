package commands

import (
<<<<<<< HEAD
	"context"
	"devkit-cli/pkg/common"
	"devkit-cli/pkg/common/devnet"
=======
	"encoding/hex"
>>>>>>> 695ee2ea
	"encoding/json"
	"errors"
	"fmt"
	"math/big"
	"os"
	"os/exec"
	"path"
	"path/filepath"
	"strings"
	"time"

	"github.com/Layr-Labs/devkit-cli/config/configs"
	"github.com/Layr-Labs/devkit-cli/config/contexts"
	"github.com/Layr-Labs/devkit-cli/pkg/common"
	"github.com/Layr-Labs/devkit-cli/pkg/common/devnet"
	"github.com/Layr-Labs/devkit-cli/pkg/migration"

	ethcommon "github.com/ethereum/go-ethereum/common"
	"github.com/ethereum/go-ethereum/crypto"
	"github.com/ethereum/go-ethereum/ethclient"
	"github.com/urfave/cli/v2"

	allocationmanager "github.com/Layr-Labs/eigenlayer-contracts/pkg/bindings/AllocationManager"
)

func StartDevnetAction(cCtx *cli.Context) error {

	// Check if docker is running, else try to start it
	if err := common.EnsureDockerIsRunning(cCtx.Context); err != nil {

		if errors.Is(err, context.Canceled) {
			return err // propagate the cancellation directly
		}
		return cli.Exit(err.Error(), 1)
	}

	log, _ := common.GetLogger()

	// Extract vars
	skipAvsRun := cCtx.Bool("skip-avs-run")
	skipDeployContracts := cCtx.Bool("skip-deploy-contracts")

	// Migrate config
	configMigrated, err := migrateConfig()
	if err != nil {
		log.Error("config migration failed: %w", err)
	}
	if configMigrated > 0 {
		log.Info("Config migration complete")
	}

	// Migrate contexts
	contextsMigrated, err := migrateContexts()
	if err != nil {
		log.Error("context migrations failed: %w", err)
	}
	if contextsMigrated > 0 {
		suffix := "s"
		if contextsMigrated == 1 {
			suffix = ""
		}
		log.Info("%d context migration%s complete", contextsMigrated, suffix)
	}

	// Load config for devnet
	config, err := common.LoadConfigWithContextConfig(devnet.CONTEXT)
	if err != nil {
		return err
	}
	port := cCtx.Int("port")
	if !devnet.IsPortAvailable(port) {
		return fmt.Errorf("❌ Port %d is already in use. Please choose a different port using --port", port)
	}
	chainImage := devnet.GetDevnetChainImageOrDefault(config)
	chainArgs := devnet.GetDevnetChainArgsOrDefault(config)

	// Start timer
	startTime := time.Now()

	// If user gives, say, log = "DEBUG" Or "Debug", we normalize it to lowercase
	if common.IsVerboseEnabled(cCtx, config) {
		log.Info("Starting devnet...\n")

		if cCtx.Bool("reset") {
			log.Info("Resetting devnet...")
		}
		if fork := cCtx.String("fork"); fork != "" {
			log.Info("Forking from chain: %s", fork)
		}
		if cCtx.Bool("headless") {
			log.Info("Running in headless mode")
		}
	}

	// Docker-compose for anvil devnet
	composePath := devnet.WriteEmbeddedArtifacts()
	forkUrl, err := devnet.GetDevnetForkUrlDefault(config, devnet.L1)
	if err != nil {
		return fmt.Errorf("%w", err)
	}

	// Error if the forkUrl has not been modified
	if forkUrl == "" {
		return fmt.Errorf("fork-url not set; set fork-url in ./config/context/devnet.yaml or .env and consult README for guidance")
	}

	// Get the block_time from env/config
	blockTime, err := devnet.GetDevnetBlockTimeOrDefault(config, devnet.L1)
	if err != nil {
		blockTime = 12
	}
	// Append blockTime to chainArgs
	chainArgs = fmt.Sprintf("%s --block-time %d", chainArgs, blockTime)

	// Run docker compose up for anvil devnet
	cmd := exec.CommandContext(cCtx.Context, "docker", "compose", "-p", config.Config.Project.Name, "-f", composePath, "up", "-d")

	containerName := fmt.Sprintf("devkit-devnet-%s", config.Config.Project.Name)
	l1ChainConfig, found := config.Context[devnet.CONTEXT].Chains["l1"]
	if !found {
		return fmt.Errorf("failed to find a chain with name: l1 in devnet.yaml")
	}
	cmd.Env = append(os.Environ(),
		"FOUNDRY_IMAGE="+chainImage,
		"ANVIL_ARGS="+chainArgs,
		fmt.Sprintf("DEVNET_PORT=%d", port),
		"FORK_RPC_URL="+forkUrl,
		fmt.Sprintf("FORK_BLOCK_NUMBER=%d", l1ChainConfig.Fork.Block),
		"AVS_CONTAINER_NAME="+containerName,
	)
	if err := cmd.Run(); err != nil {
		return fmt.Errorf("❌ Failed to start devnet: %w", err)
	}
	rpcUrl := fmt.Sprintf("http://localhost:%d", port)
	log.Info("Waiting for devnet to be ready...")

	// Set path for context yamls
	contextDir := filepath.Join("config", "contexts")
	yamlPath := path.Join(contextDir, "devnet.yaml")

	// Load YAML as *yaml.Node
	rootNode, err := common.LoadYAML(yamlPath)
	if err != nil {
		return err
	}

	// YAML is parsed into a DocumentNode:
	//   - rootNode.Content[0] is the top-level MappingNode
	//   - It contains the 'context' mapping we're interested in
	if len(rootNode.Content) == 0 {
		return fmt.Errorf("empty YAML root node")
	}

	// Check for context
	contextNode := common.GetChildByKey(rootNode.Content[0], "context")
	if contextNode == nil {
		return fmt.Errorf("missing 'context' key in ./config/contexts/devnet.yaml")
	}

	// Get chains node
	chainsNode := common.GetChildByKey(contextNode, "chains")
	if chainsNode == nil {
		return fmt.Errorf("missing 'chains' key in context")
	}

	// Update RPC URLs for both L1 and L2 chains
	for i := 0; i < len(chainsNode.Content); i += 2 {
		chainNode := chainsNode.Content[i+1]

		rpcUrlNode := common.GetChildByKey(chainNode, "rpc_url")
		if rpcUrlNode != nil {
			rpcUrlNode.Value = rpcUrl
		}
	}

	// Write yaml back to project directory
	if err := common.WriteYAML(yamlPath, rootNode); err != nil {
		return err
	}

	// Sleep for 4 second to ensure the devnet is fully started
	time.Sleep(4 * time.Second)

	// Fund the wallets defined in config
	err = devnet.FundWalletsDevnet(config, rpcUrl)
	if err != nil {
		return err
	}
	elapsed := time.Since(startTime).Round(time.Second)

	// Sleep for 1 second to make sure wallets are funded
	time.Sleep(1 * time.Second)
	log.Info("\nDevnet started successfully in %s", elapsed)

	// Deploy the contracts after starting devnet unless skipped
	if !skipDeployContracts {
		if err := DeployContractsAction(cCtx); err != nil { // Assumes DeployContractsAction remains as is or is also refactored if needed
			return fmt.Errorf("deploy-contracts failed: %w", err)
		}

		// Sleep for 1 second to make sure new context values have been written
		time.Sleep(1 * time.Second)

		log.Info("Registering AVS with EigenLayer...")

		if !cCtx.Bool("skip-setup") {
			if err := UpdateAVSMetadataAction(cCtx); err != nil {
				return fmt.Errorf("updating AVS metadata failed: %w", err)
			}
			if err := SetAVSRegistrarAction(cCtx); err != nil {
				return fmt.Errorf("setting AVS registrar failed: %w", err)
			}
			if err := CreateAVSOperatorSetsAction(cCtx); err != nil {
				return fmt.Errorf("creating AVS operator sets failed: %w", err)
			}
			log.Info("AVS registered with EigenLayer successfully.")

			if err := RegisterOperatorsFromConfigAction(cCtx); err != nil {
				return fmt.Errorf("registering operators failed: %w", err)
			}
		} else {
			log.Info("Skipping AVS setup steps...")
		}
	}

	// Start offchain AVS components after starting devnet and deploying contracts unless skipped
	if !skipDeployContracts && !skipAvsRun {
		if err := AVSRun(cCtx); err != nil {
			return fmt.Errorf("avs run failed: %w", err)
		}
	}

	return nil
}

func DeployContractsAction(cCtx *cli.Context) error {
	// Get logger
	log, _ := common.GetLogger()
	// Check if docker is running, else try to start it
	err := common.EnsureDockerIsRunning(cCtx.Context)
	if err != nil {
		return cli.Exit(err.Error(), 1)
	}

	// Start timing execution runtime
	startTime := time.Now()

	// Run scriptPath from cwd
	const dir = ""

	// Set path for .devkit scripts
	scriptsDir := filepath.Join(".devkit", "scripts")

	// Set path for context yaml
	contextDir := filepath.Join("config", "contexts")
	yamlPath := path.Join(contextDir, "devnet.yaml") // @TODO: use selected context name

	// Load YAML as *yaml.Node
	rootNode, err := common.LoadYAML(yamlPath)
	if err != nil {
		return err
	}

	// List of scripts we want to call and curry context through
	scriptNames := []string{
		"deployContracts",
		"getOperatorSets",
		"getOperatorRegistrationMetadata",
	}

	// YAML is parsed into a DocumentNode:
	//   - rootNode.Content[0] is the top-level MappingNode
	//   - It contains the 'context' mapping we're interested in
	if len(rootNode.Content) == 0 {
		return fmt.Errorf("empty YAML root node")
	}

	// Check for context
	contextNode := common.GetChildByKey(rootNode.Content[0], "context")
	if contextNode == nil {
		return fmt.Errorf("missing 'context' key in ./config/contexts/devnet.yaml")
	}

	// Loop scripts with cloned context
	for _, name := range scriptNames {
		// Log the script name that's about to be executed
		log, _ := common.GetLogger()
		log.Info("Executing script: %s", name)
		// Clone context node and convert to map
		clonedCtxNode := common.CloneNode(contextNode)
		ctxInterface, err := common.NodeToInterface(clonedCtxNode)
		if err != nil {
			return fmt.Errorf("context decode failed: %w", err)
		}

		// Check context is a map
		ctxMap, ok := ctxInterface.(map[string]interface{})
		if !ok {
			return fmt.Errorf("cloned context is not a map")
		}

		// Parse the provided params
		inputJSON, err := json.Marshal(map[string]interface{}{"context": ctxMap})
		if err != nil {
			return fmt.Errorf("marshal context: %w", err)
		}

		// Set path in scriptsDir
		scriptPath := filepath.Join(scriptsDir, name)
		// Expect a JSON response which we will curry to the next call and later save to context
		outMap, err := common.CallTemplateScript(cCtx.Context, dir, scriptPath, common.ExpectJSONResponse, inputJSON)
		if err != nil {
			return fmt.Errorf("%s failed: %w", name, err)
		}

		// Convert to node for merge
		outNode, err := common.InterfaceToNode(outMap)
		if err != nil {
			return fmt.Errorf("%s output invalid: %w", name, err)
		}

		// Merge output into original context node
		common.DeepMerge(contextNode, outNode)
	}

	// Write yaml back to project directory
	if err := common.WriteYAML(yamlPath, rootNode); err != nil {
		return err
	}

	// Measure how long we ran for
	elapsed := time.Since(startTime).Round(time.Second)
	log.Info("\nDevnet contracts deployed successfully in %s", elapsed)
	return nil
}

func StopDevnetAction(cCtx *cli.Context) error {
	// Get logger
	log, _ := common.GetLogger()

	// Read flags
	stopAllContainers := cCtx.Bool("all")

	// Should we stop all?
	if stopAllContainers {
		// Get all running containers
		cmd := exec.CommandContext(cCtx.Context, "docker", devnet.GetDockerPsDevnetArgs()...)
		output, err := cmd.Output()
		if err != nil {
			return fmt.Errorf("failed to list devnet containers: %w", err)
		}
		containerNames := strings.Split(strings.TrimSpace(string(output)), "\n")

		lines := strings.Split(strings.TrimSpace(string(output)), "\n")
		if len(lines) == 0 || (len(lines) == 1 && lines[0] == "") {
			fmt.Printf("%s🚫 No devnet containers running.%s\n", devnet.Yellow, devnet.Reset)
			return nil
		}

		if cCtx.Bool("verbose") {
			log.Info("Attempting to stop devnet containers...")
		}

		for _, name := range containerNames {
			name = strings.TrimSpace(name)
			if name == "" {
				continue
			}
			containerName := strings.Split(name, ": ")[0]

			devnet.StopAndRemoveContainer(cCtx, containerName)

		}

		return nil
	}

	projectName := cCtx.String("project.name")
	projectPort := cCtx.Int("port")

	// Check if any of the args are provided
	if !(projectName == "") || !(projectPort == 0) {
		if projectName != "" {
			container := fmt.Sprintf("devkit-devnet-%s", projectName)
			devnet.StopAndRemoveContainer(cCtx, container)
		} else {
			// project.name is empty, but port is provided
			// List all running Docker containers whose names include "devkit-devnet",
			// and format the output to show each container's name and its exposed ports.
			cmd := exec.CommandContext(cCtx.Context, "docker", devnet.GetDockerPsDevnetArgs()...)

			output, err := cmd.Output()
			if err != nil {
				log.Warn("Failed to list running devnet containers: %v", err)
			}

			lines := strings.Split(strings.TrimSpace(string(output)), "\n")
			containerFoundUsingthePort := false
			for _, line := range lines {
				parts := strings.Split(line, ": ")
				if len(parts) != 2 {
					continue
				}
				containerName := parts[0]
				port := parts[1]
				hostPort := extractHostPort(port)

				if hostPort == fmt.Sprintf("%d", projectPort) {
					// Derive project name from container name
					projectName := strings.TrimPrefix(containerName, "devkit-devnet-")
					devnet.StopAndRemoveContainer(cCtx, containerName)

					log.Info("Stopped devnet container running on port %d, project.name %s", projectPort, projectName)
					containerFoundUsingthePort = true
					break
				}
			}
			if !containerFoundUsingthePort {
				log.Info("No container found with port %d. Try %sdevkit avs devnet list%s to get a list of running devnet containers", projectPort, devnet.Cyan, devnet.Reset)
			}

		}
		return nil
	}

	if devnet.FileExistsInRoot(filepath.Join(common.DefaultConfigWithContextConfigPath, common.BaseConfig)) {
		// Load config
		config, err := common.LoadConfigWithContextConfig(devnet.CONTEXT)
		if err != nil {
			return err
		}

		container := fmt.Sprintf("devkit-devnet-%s", config.Config.Project.Name)

		devnet.StopAndRemoveContainer(cCtx, container)

	} else {
		log.Info("Run this command from the avs directory  or run %sdevkit avs devnet stop --help%s for available commands", devnet.Cyan, devnet.Reset)
	}

	return nil
}

func ListDevnetContainersAction(cCtx *cli.Context) error {
	cmd := exec.CommandContext(cCtx.Context, "docker", devnet.GetDockerPsDevnetArgs()...)
	output, err := cmd.Output()
	if err != nil {
		return fmt.Errorf("failed to list devnet containers: %w", err)
	}
	lines := strings.Split(strings.TrimSpace(string(output)), "\n")
	if len(lines) == 0 || (len(lines) == 1 && lines[0] == "") {
		fmt.Printf("%s🚫 No devnet containers running.%s\n", devnet.Yellow, devnet.Reset)
		return nil
	}
	fmt.Printf("%s📦 Running Devnet Containers:%s\n\n", devnet.Blue, devnet.Reset)
	for _, line := range lines {
		parts := strings.Split(line, ": ")
		if len(parts) != 2 {
			continue
		}
		name := parts[0]
		port := extractHostPort(parts[1])
		fmt.Printf("%s  -  %s%-25s%s %s→%s  %shttp://localhost:%s%s\n",
			devnet.Cyan, devnet.Reset,
			name,
			devnet.Reset,
			devnet.Green, devnet.Reset,
			devnet.Yellow, port, devnet.Reset,
		)
	}
	return nil
}

func extractHostPort(portStr string) string {
	if strings.Contains(portStr, "->") {
		beforeArrow := strings.Split(portStr, "->")[0]
		hostPort := strings.Split(beforeArrow, ":")
		return hostPort[len(hostPort)-1]
	}
	return portStr
}

func UpdateAVSMetadataAction(cCtx *cli.Context) error {
	cfg, err := common.LoadConfigWithContextConfig(devnet.CONTEXT)
	if err != nil {
		return fmt.Errorf("failed to load configurations: %w", err)
	}
	uri := cCtx.String("uri")

	envCtx, ok := cfg.Context[devnet.CONTEXT]
	if !ok {
		return fmt.Errorf("context '%s' not found in configuration", devnet.CONTEXT)
	}
	l1ChainCfg, ok := envCtx.Chains[devnet.L1]
	if !ok {
		return fmt.Errorf("L1 chain configuration ('%s') not found in context '%s'", devnet.L1, devnet.CONTEXT)
	}
	client, err := ethclient.Dial(l1ChainCfg.RPCURL)
	if err != nil {
		return fmt.Errorf("failed to connect to L1 RPC at %s: %w", l1ChainCfg.RPCURL, err)
	}
	defer client.Close()

	allocationManagerAddr := ethcommon.HexToAddress(devnet.ALLOCATION_MANAGER_ADDRESS)
	delegationManagerAddr := ethcommon.HexToAddress(devnet.DELEGATION_MANAGER_ADDRESS)

	contractCaller, err := common.NewContractCaller(
		envCtx.Avs.AVSPrivateKey,
		big.NewInt(int64(l1ChainCfg.ChainID)),
		client,
		allocationManagerAddr,
		delegationManagerAddr,
	)
	if err != nil {
		return fmt.Errorf("failed to create contract caller: %w", err)
	}

	avsAddr := ethcommon.HexToAddress(envCtx.Avs.Address)
	return contractCaller.UpdateAVSMetadata(cCtx.Context, avsAddr, uri)
}

func SetAVSRegistrarAction(cCtx *cli.Context) error {
	cfg, err := common.LoadConfigWithContextConfig(devnet.CONTEXT)
	if err != nil {
		return fmt.Errorf("failed to load configurations: %w", err)
	}

	log, _ := common.GetLogger()
	envCtx, ok := cfg.Context[devnet.CONTEXT]
	if !ok {
		return fmt.Errorf("context '%s' not found in configuration", devnet.CONTEXT)
	}
	l1ChainCfg, ok := envCtx.Chains[devnet.L1]
	if !ok {
		return fmt.Errorf("L1 chain configuration ('%s') not found in context '%s'", devnet.L1, devnet.CONTEXT)
	}
	client, err := ethclient.Dial(l1ChainCfg.RPCURL)
	if err != nil {
		return fmt.Errorf("failed to connect to L1 RPC at %s: %w", l1ChainCfg.RPCURL, err)
	}
	defer client.Close()

	allocationManagerAddr := ethcommon.HexToAddress(devnet.ALLOCATION_MANAGER_ADDRESS)
	delegationManagerAddr := ethcommon.HexToAddress(devnet.DELEGATION_MANAGER_ADDRESS)

	contractCaller, err := common.NewContractCaller(
		envCtx.Avs.AVSPrivateKey,
		big.NewInt(int64(l1ChainCfg.ChainID)),
		client,
		allocationManagerAddr,
		delegationManagerAddr,
	)
	if err != nil {
		return fmt.Errorf("failed to create contract caller: %w", err)
	}

	avsAddr := ethcommon.HexToAddress(envCtx.Avs.Address)
	var registrarAddr ethcommon.Address
	log.Info("Attempting to find AvsRegistrar in deployed contracts...")
	foundInDeployed := false
	for _, contract := range envCtx.DeployedContracts {
		if strings.Contains(strings.ToLower(contract.Name), "avsregistrar") {
			registrarAddr = ethcommon.HexToAddress(contract.Address)
			log.Info("Found AvsRegistrar: '%s' at address %s", contract.Name, registrarAddr.Hex())
			foundInDeployed = true
			break
		}
	}
	if !foundInDeployed {
		return fmt.Errorf("AvsRegistrar contract not found in deployed contracts for context '%s'", devnet.CONTEXT)
	}

	return contractCaller.SetAVSRegistrar(cCtx.Context, avsAddr, registrarAddr)
}

func CreateAVSOperatorSetsAction(cCtx *cli.Context) error {
	cfg, err := common.LoadConfigWithContextConfig(devnet.CONTEXT)
	if err != nil {
		return fmt.Errorf("failed to load configurations: %w", err)
	}

	log, _ := common.GetLogger()
	envCtx, ok := cfg.Context[devnet.CONTEXT]
	if !ok {
		return fmt.Errorf("context '%s' not found in configuration", devnet.CONTEXT)
	}
	l1ChainCfg, ok := envCtx.Chains[devnet.L1]
	if !ok {
		return fmt.Errorf("L1 chain configuration ('%s') not found in context '%s'", devnet.L1, devnet.CONTEXT)
	}
	client, err := ethclient.Dial(l1ChainCfg.RPCURL)
	if err != nil {
		return fmt.Errorf("failed to connect to L1 RPC at %s: %w", l1ChainCfg.RPCURL, err)
	}
	defer client.Close()

	allocationManagerAddr := ethcommon.HexToAddress(devnet.ALLOCATION_MANAGER_ADDRESS)
	delegationManagerAddr := ethcommon.HexToAddress(devnet.DELEGATION_MANAGER_ADDRESS)

	contractCaller, err := common.NewContractCaller(
		envCtx.Avs.AVSPrivateKey,
		big.NewInt(int64(l1ChainCfg.ChainID)),
		client,
		allocationManagerAddr,
		delegationManagerAddr,
	)
	if err != nil {
		return fmt.Errorf("failed to create contract caller: %w", err)
	}

	avsAddr := ethcommon.HexToAddress(envCtx.Avs.Address)
	if len(envCtx.OperatorSets) == 0 {
		log.Info("No operator sets to create.")
		return nil
	}
	createSetParams := make([]allocationmanager.IAllocationManagerTypesCreateSetParams, len(envCtx.OperatorSets))
	for i, opSet := range envCtx.OperatorSets {
		strategies := make([]ethcommon.Address, len(opSet.Strategies))
		for j, strategy := range opSet.Strategies {
			strategies[j] = ethcommon.HexToAddress(strategy.StrategyAddress)
		}
		createSetParams[i] = allocationmanager.IAllocationManagerTypesCreateSetParams{
			OperatorSetId: uint32(opSet.OperatorSetID),
			Strategies:    strategies,
		}
	}

	return contractCaller.CreateOperatorSets(cCtx.Context, avsAddr, createSetParams)
}

func RegisterOperatorsFromConfigAction(cCtx *cli.Context) error {
	log, _ := common.GetLogger()
	cfg, err := common.LoadConfigWithContextConfig(devnet.CONTEXT)
	if err != nil {
		return fmt.Errorf("failed to load configurations for operator registration: %w", err)
	}
	envCtx, ok := cfg.Context[devnet.CONTEXT]
	if !ok {
		return fmt.Errorf("context '%s' not found in configuration", devnet.CONTEXT)
	}

	log.Info("Registering operators with EigenLayer...")
	if len(envCtx.OperatorRegistrations) == 0 {
		log.Info("No operator registrations found in context, skipping operator registration.")
		return nil
	}

	for _, opReg := range envCtx.OperatorRegistrations {
		log.Info("Processing registration for operator at address %s", opReg.Address)
		if err := registerOperatorEL(cCtx, opReg.Address); err != nil {
			log.Error("Failed to register operator %s with EigenLayer: %v. Continuing...", opReg.Address, err)
			continue
		}
		if err := registerOperatorAVS(cCtx, opReg.Address, uint32(opReg.OperatorSetID), opReg.Payload); err != nil {
			log.Error("Failed to register operator %s for AVS: %v. Continuing...", opReg.Address, err)
			continue
		}
		log.Info("Successfully registered operator %s for OperatorSetID %d", opReg.Address, opReg.OperatorSetID)
	}
	log.Info("Operator registration with EigenLayer completed.")
	return nil
}

func registerOperatorEL(cCtx *cli.Context, operatorAddress string) error {
	if operatorAddress == "" {
		return fmt.Errorf("operatorAddress parameter is required and cannot be empty")
	}

	cfg, err := common.LoadConfigWithContextConfig(devnet.CONTEXT)
	if err != nil {
		return fmt.Errorf("failed to load configurations: %w", err)
	}

	envCtx, ok := cfg.Context[devnet.CONTEXT]
	if !ok {
		return fmt.Errorf("context '%s' not found in configuration", devnet.CONTEXT)
	}
	l1Cfg, ok := envCtx.Chains[devnet.L1]
	if !ok {
		return fmt.Errorf("failed to get l1 chain config for context '%s'", devnet.CONTEXT)
	}

	client, err := ethclient.Dial(l1Cfg.RPCURL)
	if err != nil {
		return fmt.Errorf("failed to connect to L1 RPC: %w", err)
	}
	defer client.Close()

	var operatorPrivateKey string
	for _, op := range envCtx.Operators {
		key, keyErr := crypto.HexToECDSA(strings.TrimPrefix(op.ECDSAKey, "0x"))
		if keyErr != nil {
			continue
		}
		if strings.EqualFold(crypto.PubkeyToAddress(key.PublicKey).Hex(), operatorAddress) {
			operatorPrivateKey = op.ECDSAKey
			break
		}
	}
	if operatorPrivateKey == "" {
		return fmt.Errorf("operator with address %s not found in config", operatorAddress)
	}

	allocationManagerAddr := ethcommon.HexToAddress(devnet.ALLOCATION_MANAGER_ADDRESS)
	delegationManagerAddr := ethcommon.HexToAddress(devnet.DELEGATION_MANAGER_ADDRESS)

	contractCaller, err := common.NewContractCaller(
		operatorPrivateKey,
		big.NewInt(int64(l1Cfg.ChainID)),
		client,
		allocationManagerAddr,
		delegationManagerAddr,
	)
	if err != nil {
		return fmt.Errorf("failed to create contract caller: %w", err)
	}

	return contractCaller.RegisterAsOperator(cCtx.Context, ethcommon.HexToAddress(operatorAddress), 0, "test")
}

func registerOperatorAVS(cCtx *cli.Context, operatorAddress string, operatorSetID uint32, payloadHex string) error {
	if operatorAddress == "" {
		return fmt.Errorf("operatorAddress parameter is required and cannot be empty")
	}
	if payloadHex == "" {
		return fmt.Errorf("payloadHex parameter is required and cannot be empty")
	}

	cfg, err := common.LoadConfigWithContextConfig(devnet.CONTEXT)
	if err != nil {
		return fmt.Errorf("failed to load configurations: %w", err)
	}

	envCtx, ok := cfg.Context[devnet.CONTEXT]
	if !ok {
		return fmt.Errorf("context '%s' not found in configuration", devnet.CONTEXT)
	}
	l1Cfg, ok := envCtx.Chains[devnet.L1]
	if !ok {
		return fmt.Errorf("failed to get l1 chain config for context '%s'", devnet.CONTEXT)
	}

	client, err := ethclient.Dial(l1Cfg.RPCURL)
	if err != nil {
		return fmt.Errorf("failed to connect to L1 RPC: %w", err)
	}
	defer client.Close()

	var operatorPrivateKey string
	for _, op := range envCtx.Operators {
		key, keyErr := crypto.HexToECDSA(strings.TrimPrefix(op.ECDSAKey, "0x"))
		if keyErr != nil {
			continue
		}
		if strings.EqualFold(crypto.PubkeyToAddress(key.PublicKey).Hex(), operatorAddress) {
			operatorPrivateKey = op.ECDSAKey
			break
		}
	}
	if operatorPrivateKey == "" {
		return fmt.Errorf("operator with address %s not found in config", operatorAddress)
	}

	allocationManagerAddr := ethcommon.HexToAddress(devnet.ALLOCATION_MANAGER_ADDRESS)
	delegationManagerAddr := ethcommon.HexToAddress(devnet.DELEGATION_MANAGER_ADDRESS)

	contractCaller, err := common.NewContractCaller(
		operatorPrivateKey,
		big.NewInt(int64(l1Cfg.ChainID)),
		client,
		allocationManagerAddr,
		delegationManagerAddr,
	)
	if err != nil {
		return fmt.Errorf("failed to create contract caller: %w", err)
	}

	payloadBytes, err := hex.DecodeString(payloadHex)
	if err != nil {
		return fmt.Errorf("failed to decode payload hex '%s': %w", payloadHex, err)
	}

	return contractCaller.RegisterForOperatorSets(
		cCtx.Context,
		ethcommon.HexToAddress(operatorAddress),
		ethcommon.HexToAddress(envCtx.Avs.Address),
		[]uint32{operatorSetID},
		payloadBytes,
	)
}

func migrateConfig() (int, error) {
	// Get logger
	log, _ := common.GetLogger()

	// Set path for context yamls
	configDir := filepath.Join("config")
	configPath := filepath.Join(configDir, "config.yaml")

	// Migrate the config
	err := migration.MigrateYaml(configPath, configs.LatestVersion, configs.MigrationChain)
	// Check for already upto date and ignore
	alreadyUptoDate := errors.Is(err, migration.ErrAlreadyUpToDate)

	// For any other error, migration has failed
	if err != nil && !alreadyUptoDate {
		return 0, fmt.Errorf("failed to migrate: %v", err)
	}

	// If config was migrated
	if !alreadyUptoDate {
		log.Info("Migrated %s\n", configPath)

		return 1, nil
	}

	return 0, nil
}

func migrateContexts() (int, error) {
	// Get logger
	log, _ := common.GetLogger()

	// Count the number of contexts we migrate
	contextsMigrated := 0

	// Set path for context yamls
	contextDir := filepath.Join("config", "contexts")

	// Read all contexts/*.yamls
	entries, err := os.ReadDir(contextDir)
	if err != nil {
		return 0, fmt.Errorf("unable to read context directory: %v", err)
	}

	// Attempt to upgrade every entry
	for _, e := range entries {
		if e.IsDir() || !strings.HasSuffix(e.Name(), ".yaml") {
			continue
		}
		contextPath := filepath.Join(contextDir, e.Name())

		// Migrate the context
		err := migration.MigrateYaml(contextPath, contexts.LatestVersion, contexts.MigrationChain)
		// Check for already upto date and ignore
		alreadyUptoDate := errors.Is(err, migration.ErrAlreadyUpToDate)

		// For every other error, migration failed
		if err != nil && !alreadyUptoDate {
			log.Error("failed to migrate: %v", err)
			continue
		}

		// If context was migrated
		if !alreadyUptoDate {
			// Incr number of contextsMigrated
			contextsMigrated += 1

			// If migration succeeds
			log.Info("Migrated %s\n", contextPath)
		}
	}

	return contextsMigrated, nil
}<|MERGE_RESOLUTION|>--- conflicted
+++ resolved
@@ -1,13 +1,8 @@
 package commands
 
 import (
-<<<<<<< HEAD
 	"context"
-	"devkit-cli/pkg/common"
-	"devkit-cli/pkg/common/devnet"
-=======
 	"encoding/hex"
->>>>>>> 695ee2ea
 	"encoding/json"
 	"errors"
 	"fmt"
