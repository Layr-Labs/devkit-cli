--- conflicted
+++ resolved
@@ -54,11 +54,7 @@
 		}
 
 		// Run init on the template init script
-<<<<<<< HEAD
 		if _, err := common.CallTemplateScript(cCtx.Context, logger, dir, scriptPath, common.ExpectJSONResponse, contextJSON, paramsJSON); err != nil {
-=======
-		if _, err := common.CallTemplateScript(cCtx.Context, dir, scriptPath, common.ExpectNonJSONResponse, contextJSON, paramsJSON); err != nil {
->>>>>>> 695ee2ea
 			return fmt.Errorf("call failed: %w", err)
 		}
 
