--- conflicted
+++ resolved
@@ -102,16 +102,9 @@
 
 			// Fetch main template
 			fetcher := &template.GitFetcher{
-<<<<<<< HEAD
-				Git:   template.NewGitClient(),
-				Cache: template.NewGitRepoCache(tempCacheDir),
+				Client: template.NewGitClient(),
 				Logger: *progresslogger.NewProgressLogger(
 					logger,
-=======
-				Client: template.NewGitClient(),
-				Logger: *logger.NewProgressLogger(
-					log,
->>>>>>> 6313df62
 					tracker,
 				),
 				Config: template.GitFetcherConfig{
