package commands

import (
	"devkit-cli/pkg/common"
	"devkit-cli/pkg/testutils"
	"fmt"
	"log"
	"os"
	"os/exec"
	"path/filepath"

	"github.com/urfave/cli/v2"
)

// BuildCommand defines the "build" command
var BuildCommand = &cli.Command{
	Name:  "build",
	Usage: "Compiles AVS components (smart contracts via Foundry, Go binaries for operators/aggregators)",
	Flags: append([]cli.Flag{
		// TBD: Release flag will be implemented in future
		/*&cli.BoolFlag{
			Name:  "release",
			Usage: "Produce production-optimized artifacts",
		},*/
		&cli.StringFlag{
			Name:  "context",
			Usage: "devnet ,testnet or mainnet",
			Value: "devnet",
		},
	}, common.GlobalFlags...),
	Action: func(cCtx *cli.Context) error {
		var cfg *common.ConfigWithContextConfig

		// First check if config is in context (for testing)
<<<<<<< HEAD
		if cfgValue := cCtx.Context.Value(ConfigContextKey); cfgValue != nil {
			cfg = cfgValue.(*common.ConfigWithContextConfig)
=======
		if cfgValue := cCtx.Context.Value(testutils.ConfigContextKey); cfgValue != nil {
			cfg = cfgValue.(*common.EigenConfig)
>>>>>>> 30993341
		} else {

			context := cCtx.String("context")
			// Load from file if not in context
			var err error
			cfg, err = common.LoadConfigWithContextConfig(context)
			if err != nil {
				return err
			}
		}

		if common.IsVerboseEnabled(cCtx, cfg) {
			log.Printf("Project Name: %s", cfg.Config.Project.Name)
			log.Printf("Building AVS components...")

		}

		// Execute make build with Makefile.Devkit
		cmd := exec.CommandContext(cCtx.Context, "make", "-f", common.DevkitMakefile, "build")
		cmd.Stdout = os.Stdout
		cmd.Stderr = os.Stderr
		if err := cmd.Run(); err != nil {
			return err
		}

		// Build contracts if available
		if err := buildContractsIfAvailable(cCtx); err != nil {
			return err
		}

		log.Printf("Build completed successfully")
		return nil
	},
}

// buildContractsIfAvailable builds the contracts if the contracts directory exists
func buildContractsIfAvailable(cCtx *cli.Context) error {
	contractsDir := common.ContractsDir
	if _, err := os.Stat(contractsDir); os.IsNotExist(err) {
		return nil
	}

	makefilePath := filepath.Join(contractsDir, common.DevkitMakefile)
	if _, err := os.Stat(makefilePath); os.IsNotExist(err) {
		return fmt.Errorf("contracts directory exists but no %s found", common.DevkitMakefile)
	}

	cmd := exec.CommandContext(cCtx.Context, "make", "-f", common.DevkitMakefile, "build")
	cmd.Dir = contractsDir
	cmd.Stdout = os.Stdout
	cmd.Stderr = os.Stderr
	return cmd.Run()
}<|MERGE_RESOLUTION|>--- conflicted
+++ resolved
@@ -2,7 +2,6 @@
 
 import (
 	"devkit-cli/pkg/common"
-	"devkit-cli/pkg/testutils"
 	"fmt"
 	"log"
 	"os"
@@ -32,13 +31,8 @@
 		var cfg *common.ConfigWithContextConfig
 
 		// First check if config is in context (for testing)
-<<<<<<< HEAD
 		if cfgValue := cCtx.Context.Value(ConfigContextKey); cfgValue != nil {
 			cfg = cfgValue.(*common.ConfigWithContextConfig)
-=======
-		if cfgValue := cCtx.Context.Value(testutils.ConfigContextKey); cfgValue != nil {
-			cfg = cfgValue.(*common.EigenConfig)
->>>>>>> 30993341
 		} else {
 
 			context := cCtx.String("context")
