package commands

import (
	"devkit-cli/pkg/common"
	"log"
	"os"
	"os/exec"

	"github.com/urfave/cli/v2"
)

// BuildCommand defines the "build" command
var BuildCommand = &cli.Command{
	Name:  "build",
	Usage: "Compiles AVS components (smart contracts via Foundry, Go binaries for operators/aggregators)",
	Flags: append([]cli.Flag{
		// TBD: Release flag will be implemented in future
		/*&cli.BoolFlag{
			Name:  "release",
			Usage: "Produce production-optimized artifacts",
		},*/
	}, common.GlobalFlags...),
	Action: func(cCtx *cli.Context) error {
		cfg := cCtx.Context.Value(ConfigContextKey).(*common.EigenConfig)
		if cCtx.Bool("verbose") {
			log.Printf("Project Name: %s", cfg.Project.Name)
			log.Printf("Building AVS components...")
<<<<<<< HEAD
			if cCtx.Bool("release") {
				log.Printf("Building in release mode with image tag: %s", cfg.Release.AVSLogicImageTag)
			}
=======
>>>>>>> 44b73c5b
		}

		// Execute make build with Makefile.Devkit
		cmd := exec.Command("make", "-f", "Makefile.Devkit", "build")
		cmd.Stdout = os.Stdout
		cmd.Stderr = os.Stderr
		if err := cmd.Run(); err != nil {
			return err
		}

		log.Printf("Build completed successfully")
		return nil
	},
}<|MERGE_RESOLUTION|>--- conflicted
+++ resolved
@@ -25,12 +25,9 @@
 		if cCtx.Bool("verbose") {
 			log.Printf("Project Name: %s", cfg.Project.Name)
 			log.Printf("Building AVS components...")
-<<<<<<< HEAD
 			if cCtx.Bool("release") {
 				log.Printf("Building in release mode with image tag: %s", cfg.Release.AVSLogicImageTag)
 			}
-=======
->>>>>>> 44b73c5b
 		}
 
 		// Execute make build with Makefile.Devkit
