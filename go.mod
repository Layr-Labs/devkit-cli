--- conflicted
+++ resolved
@@ -8,13 +8,6 @@
 )
 
 require (
-	github.com/davecgh/go-spew v1.1.1 // indirect
-	github.com/pmezard/go-difflib v1.0.0 // indirect
-	gopkg.in/yaml.v3 v3.0.1 // indirect
-)
-
-require (
-<<<<<<< HEAD
 	github.com/Microsoft/go-winio v0.6.2 // indirect
 	github.com/StackExchange/wmi v1.2.1 // indirect
 	github.com/bits-and-blooms/bitset v1.17.0 // indirect
@@ -41,11 +34,12 @@
 	golang.org/x/sys v0.30.0 // indirect
 	gopkg.in/yaml.v3 v3.0.1 // indirect
 	rsc.io/tmplfunc v0.0.3 // indirect
+	github.com/davecgh/go-spew v1.1.1 // indirect
+	github.com/pmezard/go-difflib v1.0.0 // indirect
+	gopkg.in/yaml.v3 v3.0.1 // indirect
 )
 
 require (
-=======
->>>>>>> 700bceef
 	github.com/BurntSushi/toml v1.5.0
 	github.com/cpuguy83/go-md2man/v2 v2.0.5 // indirect
 	github.com/ethereum/go-ethereum v1.15.9
